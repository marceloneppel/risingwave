// Copyright 2023 RisingWave Labs
//
// Licensed under the Apache License, Version 2.0 (the "License");
// you may not use this file except in compliance with the License.
// You may obtain a copy of the License at
//
//     http://www.apache.org/licenses/LICENSE-2.0
//
// Unless required by applicable law or agreed to in writing, software
// distributed under the License is distributed on an "AS IS" BASIS,
// WITHOUT WARRANTIES OR CONDITIONS OF ANY KIND, either express or implied.
// See the License for the specific language governing permissions and
// limitations under the License.

use std::collections::HashMap;
use std::fmt::{Debug, Display, Formatter};
use std::num::NonZeroUsize;
use std::sync::Arc;
use std::time::{Duration, SystemTime};
use std::{fmt, thread};

use anyhow::anyhow;
use async_trait::async_trait;
use either::Either;
use futures::stream::BoxStream;
use itertools::Itertools;
use lru::LruCache;
use risingwave_common::catalog::{CatalogVersion, FunctionId, IndexId, TableId};
use risingwave_common::config::{MetaConfig, MAX_CONNECTION_WINDOW_SIZE};
use risingwave_common::hash::ParallelUnitMapping;
use risingwave_common::system_param::reader::SystemParamsReader;
use risingwave_common::telemetry::report::TelemetryInfoFetcher;
use risingwave_common::util::addr::HostAddr;
use risingwave_common::util::column_index_mapping::ColIndexMapping;
use risingwave_common::util::resource_util::cpu::total_cpu_available;
use risingwave_common::util::resource_util::memory::system_memory_available_bytes;
use risingwave_common::RW_VERSION;
use risingwave_hummock_sdk::compaction_group::StateTableId;
use risingwave_hummock_sdk::{
    CompactionGroupId, HummockEpoch, HummockSstableObjectId, HummockVersionId, LocalSstableInfo,
    SstObjectIdRange,
};
use risingwave_pb::backup_service::backup_service_client::BackupServiceClient;
use risingwave_pb::backup_service::*;
use risingwave_pb::catalog::{
    Connection, PbComment, PbDatabase, PbFunction, PbIndex, PbSchema, PbSink, PbSource, PbTable,
    PbView, Table,
};
use risingwave_pb::cloud_service::cloud_service_client::CloudServiceClient;
use risingwave_pb::cloud_service::*;
use risingwave_pb::common::{HostAddress, WorkerNode, WorkerType};
use risingwave_pb::connector_service::sink_coordination_service_client::SinkCoordinationServiceClient;
use risingwave_pb::ddl_service::alter_owner_request::Object;
use risingwave_pb::ddl_service::ddl_service_client::DdlServiceClient;
use risingwave_pb::ddl_service::drop_table_request::SourceId;
use risingwave_pb::ddl_service::*;
use risingwave_pb::hummock::get_compaction_score_response::PickerInfo;
use risingwave_pb::hummock::hummock_manager_service_client::HummockManagerServiceClient;
use risingwave_pb::hummock::rise_ctl_update_compaction_config_request::mutable_config::MutableConfig;
use risingwave_pb::hummock::subscribe_compaction_event_request::Register;
use risingwave_pb::hummock::write_limits::WriteLimit;
use risingwave_pb::hummock::*;
use risingwave_pb::meta::add_worker_node_request::Property;
use risingwave_pb::meta::cancel_creating_jobs_request::PbJobs;
use risingwave_pb::meta::cluster_service_client::ClusterServiceClient;
use risingwave_pb::meta::event_log_service_client::EventLogServiceClient;
use risingwave_pb::meta::get_reschedule_plan_request::PbPolicy;
use risingwave_pb::meta::heartbeat_request::{extra_info, ExtraInfo};
use risingwave_pb::meta::heartbeat_service_client::HeartbeatServiceClient;
use risingwave_pb::meta::list_actor_states_response::ActorState;
use risingwave_pb::meta::list_fragment_distribution_response::FragmentDistribution;
use risingwave_pb::meta::list_table_fragment_states_response::TableFragmentState;
use risingwave_pb::meta::list_table_fragments_response::TableFragmentInfo;
use risingwave_pb::meta::meta_member_service_client::MetaMemberServiceClient;
use risingwave_pb::meta::notification_service_client::NotificationServiceClient;
use risingwave_pb::meta::scale_service_client::ScaleServiceClient;
use risingwave_pb::meta::serving_service_client::ServingServiceClient;
use risingwave_pb::meta::stream_manager_service_client::StreamManagerServiceClient;
use risingwave_pb::meta::system_params_service_client::SystemParamsServiceClient;
use risingwave_pb::meta::telemetry_info_service_client::TelemetryInfoServiceClient;
use risingwave_pb::meta::update_worker_node_schedulability_request::Schedulability;
use risingwave_pb::meta::*;
use risingwave_pb::stream_plan::StreamFragmentGraph;
use risingwave_pb::user::update_user_request::UpdateField;
use risingwave_pb::user::user_service_client::UserServiceClient;
use risingwave_pb::user::*;
use tokio::sync::mpsc::{unbounded_channel, Receiver, UnboundedSender};
use tokio::sync::oneshot::Sender;
use tokio::sync::{mpsc, oneshot, RwLock};
use tokio::task::JoinHandle;
use tokio::time::{self};
use tokio_retry::strategy::{jitter, ExponentialBackoff};
use tokio_stream::wrappers::UnboundedReceiverStream;
use tonic::transport::Endpoint;
use tonic::{Code, Request, Streaming};

use crate::error::{Result, RpcError};
use crate::hummock_meta_client::{CompactionEventItem, HummockMetaClient};
use crate::tracing::{Channel, TracingInjectedChannelExt};
use crate::{meta_rpc_client_method_impl, ExtraInfoSourceRef};

type ConnectionId = u32;
type DatabaseId = u32;
type SchemaId = u32;

/// Client to meta server. Cloning the instance is lightweight.
#[derive(Clone, Debug)]
pub struct MetaClient {
    worker_id: u32,
    worker_type: WorkerType,
    host_addr: HostAddr,
    inner: GrpcMetaClient,
    meta_config: MetaConfig,
}

impl MetaClient {
    const META_ADDRESS_LOAD_BALANCE_MODE_PREFIX: &'static str = "load-balance+";

    pub fn worker_id(&self) -> u32 {
        self.worker_id
    }

    pub fn host_addr(&self) -> &HostAddr {
        &self.host_addr
    }

    pub fn worker_type(&self) -> WorkerType {
        self.worker_type
    }

    /// Subscribe to notification from meta.
    pub async fn subscribe(
        &self,
        subscribe_type: SubscribeType,
    ) -> Result<Streaming<SubscribeResponse>> {
        let request = SubscribeRequest {
            subscribe_type: subscribe_type as i32,
            host: Some(self.host_addr.to_protobuf()),
            worker_id: self.worker_id(),
        };

        let retry_strategy = GrpcMetaClient::retry_strategy_to_bound(
            Duration::from_secs(self.meta_config.max_heartbeat_interval_secs as u64),
            true,
        );

        tokio_retry::Retry::spawn(retry_strategy, || async {
            let request = request.clone();
            self.inner.subscribe(request).await
        })
        .await
    }

    pub async fn create_connection(
        &self,
        connection_name: String,
        database_id: u32,
        schema_id: u32,
        owner_id: u32,
        req: create_connection_request::Payload,
    ) -> Result<CatalogVersion> {
        let request = CreateConnectionRequest {
            name: connection_name,
            database_id,
            schema_id,
            owner_id,
            payload: Some(req),
        };
        let resp = self.inner.create_connection(request).await?;
        Ok(resp.version)
    }

    pub async fn list_connections(&self, _name: Option<&str>) -> Result<Vec<Connection>> {
        let request = ListConnectionsRequest {};
        let resp = self.inner.list_connections(request).await?;
        Ok(resp.connections)
    }

    pub async fn drop_connection(&self, connection_id: ConnectionId) -> Result<CatalogVersion> {
        let request = DropConnectionRequest { connection_id };
        let resp = self.inner.drop_connection(request).await?;
        Ok(resp.version)
    }

    pub(crate) fn parse_meta_addr(meta_addr: &str) -> Result<MetaAddressStrategy> {
        if meta_addr.starts_with(Self::META_ADDRESS_LOAD_BALANCE_MODE_PREFIX) {
            let addr = meta_addr
                .strip_prefix(Self::META_ADDRESS_LOAD_BALANCE_MODE_PREFIX)
                .unwrap();

            let addr = addr.split(',').exactly_one().map_err(|_| {
                RpcError::Internal(anyhow!(
                    "meta address {} in load-balance mode should be exactly one",
                    addr
                ))
            })?;

            let _url = url::Url::parse(addr).map_err(|e| {
                RpcError::Internal(anyhow!("could not parse meta address {}, {}", addr, e))
            })?;

            Ok(MetaAddressStrategy::LoadBalance(addr.to_string()))
        } else {
            let addrs: Vec<_> = meta_addr.split(',').map(str::to_string).collect();

            if addrs.is_empty() {
                return Err(RpcError::Internal(anyhow!(
                    "empty meta addresses {:?}",
                    addrs
                )));
            }

            for addr in &addrs {
                let _url = url::Url::parse(addr).map_err(|e| {
                    RpcError::Internal(anyhow!("could not parse meta address {}, {}", addr, e))
                })?;
            }

            Ok(MetaAddressStrategy::List(addrs))
        }
    }

    /// Register the current node to the cluster and set the corresponding worker id.
    pub async fn register_new(
        meta_addr: &str,
        worker_type: WorkerType,
        addr: &HostAddr,
        property: Property,
        meta_config: &MetaConfig,
    ) -> Result<(Self, SystemParamsReader)> {
        let addr_strategy = Self::parse_meta_addr(meta_addr)?;
        tracing::info!("register meta client using strategy: {}", addr_strategy);

        // Retry until reaching `max_heartbeat_interval_secs`
        let retry_strategy = GrpcMetaClient::retry_strategy_to_bound(
            Duration::from_secs(meta_config.max_heartbeat_interval_secs as u64),
            true,
        );

        if property.is_unschedulable {
            tracing::warn!("worker {:?} registered as unschedulable", addr.clone());
        }
        let init_result: Result<_> = tokio_retry::Retry::spawn(retry_strategy, || async {
            let grpc_meta_client = GrpcMetaClient::new(&addr_strategy, meta_config.clone()).await?;

            let add_worker_resp = grpc_meta_client
                .add_worker_node(AddWorkerNodeRequest {
                    worker_type: worker_type as i32,
                    host: Some(addr.to_protobuf()),
                    property: Some(property.clone()),
                    resource: Some(risingwave_pb::common::worker_node::Resource {
                        rw_version: RW_VERSION.to_string(),
                        total_memory_bytes: system_memory_available_bytes() as _,
                        total_cpu_cores: total_cpu_available() as _,
                    }),
                })
                .await?;
            if let Some(status) = &add_worker_resp.status
                && status.code() == risingwave_pb::common::status::Code::UnknownWorker
            {
                tracing::error!("invalid worker: {}", status.message);
                std::process::exit(1);
            }

            let system_params_resp = grpc_meta_client
                .get_system_params(GetSystemParamsRequest {})
                .await?;

            Ok((add_worker_resp, system_params_resp, grpc_meta_client))
        })
        .await;

        let (add_worker_resp, system_params_resp, grpc_meta_client) = init_result?;
        let worker_id = add_worker_resp
            .node_id
            .expect("AddWorkerNodeResponse::node_id is empty");

        let meta_client = Self {
            worker_id,
            worker_type,
            host_addr: addr.clone(),
            inner: grpc_meta_client,
            meta_config: meta_config.to_owned(),
        };

        static REPORT_PANIC: std::sync::Once = std::sync::Once::new();
        REPORT_PANIC.call_once(|| {
            let meta_client_clone = meta_client.clone();
            std::panic::update_hook(move |default_hook, info| {
                // Try to report panic event to meta node.
                meta_client_clone.try_add_panic_event_blocking(info, None);
                default_hook(info);
            });
        });

        Ok((meta_client, system_params_resp.params.unwrap().into()))
    }

    /// Activate the current node in cluster to confirm it's ready to serve.
    pub async fn activate(&self, addr: &HostAddr) -> Result<()> {
        let request = ActivateWorkerNodeRequest {
            host: Some(addr.to_protobuf()),
            node_id: self.worker_id,
        };
        let retry_strategy = GrpcMetaClient::retry_strategy_to_bound(
            Duration::from_secs(self.meta_config.max_heartbeat_interval_secs as u64),
            true,
        );
        tokio_retry::Retry::spawn(retry_strategy, || async {
            let request = request.clone();
            self.inner.activate_worker_node(request).await
        })
        .await?;

        Ok(())
    }

    /// Send heartbeat signal to meta service.
    pub async fn send_heartbeat(&self, node_id: u32, info: Vec<extra_info::Info>) -> Result<()> {
        let request = HeartbeatRequest {
            node_id,
            info: info
                .into_iter()
                .map(|info| ExtraInfo { info: Some(info) })
                .collect(),
        };
        let resp = self.inner.heartbeat(request).await?;
        if let Some(status) = resp.status {
            if status.code() == risingwave_pb::common::status::Code::UnknownWorker {
                tracing::error!("worker expired: {}", status.message);
                std::process::exit(1);
            }
        }
        Ok(())
    }

    pub async fn create_database(&self, db: PbDatabase) -> Result<CatalogVersion> {
        let request = CreateDatabaseRequest { db: Some(db) };
        let resp = self.inner.create_database(request).await?;
        // TODO: handle error in `resp.status` here
        Ok(resp.version)
    }

    pub async fn create_schema(&self, schema: PbSchema) -> Result<CatalogVersion> {
        let request = CreateSchemaRequest {
            schema: Some(schema),
        };
        let resp = self.inner.create_schema(request).await?;
        // TODO: handle error in `resp.status` here
        Ok(resp.version)
    }

    pub async fn create_materialized_view(
        &self,
        table: PbTable,
        graph: StreamFragmentGraph,
    ) -> Result<CatalogVersion> {
        let request = CreateMaterializedViewRequest {
            materialized_view: Some(table),
            fragment_graph: Some(graph),
        };
        let resp = self.inner.create_materialized_view(request).await?;
        // TODO: handle error in `resp.status` here
        Ok(resp.version)
    }

    pub async fn drop_materialized_view(
        &self,
        table_id: TableId,
        cascade: bool,
    ) -> Result<CatalogVersion> {
        let request = DropMaterializedViewRequest {
            table_id: table_id.table_id(),
            cascade,
        };

        let resp = self.inner.drop_materialized_view(request).await?;
        Ok(resp.version)
    }

    pub async fn create_source(&self, source: PbSource) -> Result<CatalogVersion> {
        let request = CreateSourceRequest {
            source: Some(source),
            fragment_graph: None,
        };

        let resp = self.inner.create_source(request).await?;
        Ok(resp.version)
    }

    pub async fn create_source_with_graph(
        &self,
        source: PbSource,
        graph: StreamFragmentGraph,
    ) -> Result<CatalogVersion> {
        let request = CreateSourceRequest {
            source: Some(source),
            fragment_graph: Some(graph),
        };

        let resp = self.inner.create_source(request).await?;
        Ok(resp.version)
    }

    pub async fn create_sink(
        &self,
        sink: PbSink,
        graph: StreamFragmentGraph,
<<<<<<< HEAD
    ) -> Result<CatalogVersion> {
=======
        affected_table_change: Option<ReplaceTablePlan>,
    ) -> Result<(u32, CatalogVersion)> {
>>>>>>> 7633cd48
        let request = CreateSinkRequest {
            sink: Some(sink),
            fragment_graph: Some(graph),
            affected_table_change,
        };

        let resp = self.inner.create_sink(request).await?;
        Ok(resp.version)
    }

    pub async fn create_function(&self, function: PbFunction) -> Result<CatalogVersion> {
        let request = CreateFunctionRequest {
            function: Some(function),
        };
        let resp = self.inner.create_function(request).await?;
        Ok(resp.version)
    }

    pub async fn create_table(
        &self,
        source: Option<PbSource>,
        table: PbTable,
        graph: StreamFragmentGraph,
        job_type: PbTableJobType,
    ) -> Result<CatalogVersion> {
        let request = CreateTableRequest {
            materialized_view: Some(table),
            fragment_graph: Some(graph),
            source,
            job_type: job_type as _,
        };
        let resp = self.inner.create_table(request).await?;
        // TODO: handle error in `resp.status` here
        Ok(resp.version)
    }

    pub async fn comment_on(&self, comment: PbComment) -> Result<CatalogVersion> {
        let request = CommentOnRequest {
            comment: Some(comment),
        };
        let resp = self.inner.comment_on(request).await?;
        Ok(resp.version)
    }

    pub async fn alter_name(
        &self,
        object: alter_name_request::Object,
        name: &str,
    ) -> Result<CatalogVersion> {
        let request = AlterNameRequest {
            object: Some(object),
            new_name: name.to_string(),
        };
        let resp = self.inner.alter_name(request).await?;
        Ok(resp.version)
    }

    // only adding columns is supported
    pub async fn alter_source_column(&self, source: PbSource) -> Result<CatalogVersion> {
        let request = AlterSourceRequest {
            source: Some(source),
        };
        let resp = self.inner.alter_source(request).await?;
        Ok(resp.version)
    }

    pub async fn alter_owner(&self, object: Object, owner_id: u32) -> Result<CatalogVersion> {
        let request = AlterOwnerRequest {
            object: Some(object),
            owner_id,
        };
        let resp = self.inner.alter_owner(request).await?;
        Ok(resp.version)
    }

    pub async fn alter_set_schema(
        &self,
        object: alter_set_schema_request::Object,
        new_schema_id: u32,
    ) -> Result<CatalogVersion> {
        let request = AlterSetSchemaRequest {
            new_schema_id,
            object: Some(object),
        };
        let resp = self.inner.alter_set_schema(request).await?;
        Ok(resp.version)
    }

    pub async fn replace_table(
        &self,
        source: Option<PbSource>,
        table: PbTable,
        graph: StreamFragmentGraph,
        table_col_index_mapping: ColIndexMapping,
    ) -> Result<CatalogVersion> {
        let request = ReplaceTablePlanRequest {
            plan: Some(ReplaceTablePlan {
                source,
                table: Some(table),
                fragment_graph: Some(graph),
                table_col_index_mapping: Some(table_col_index_mapping.to_protobuf()),
            }),
        };
        let resp = self.inner.replace_table_plan(request).await?;
        // TODO: handle error in `resp.status` here
        Ok(resp.version)
    }

    pub async fn create_view(&self, view: PbView) -> Result<CatalogVersion> {
        let request = CreateViewRequest { view: Some(view) };
        let resp = self.inner.create_view(request).await?;
        // TODO: handle error in `resp.status` here
        Ok(resp.version)
    }

    pub async fn create_index(
        &self,
        index: PbIndex,
        table: PbTable,
        graph: StreamFragmentGraph,
    ) -> Result<CatalogVersion> {
        let request = CreateIndexRequest {
            index: Some(index),
            index_table: Some(table),
            fragment_graph: Some(graph),
        };
        let resp = self.inner.create_index(request).await?;
        // TODO: handle error in `resp.status` here
        Ok(resp.version)
    }

    pub async fn drop_table(
        &self,
        source_id: Option<u32>,
        table_id: TableId,
        cascade: bool,
    ) -> Result<CatalogVersion> {
        let request = DropTableRequest {
            source_id: source_id.map(SourceId::Id),
            table_id: table_id.table_id(),
            cascade,
        };

        let resp = self.inner.drop_table(request).await?;
        Ok(resp.version)
    }

    pub async fn drop_view(&self, view_id: u32, cascade: bool) -> Result<CatalogVersion> {
        let request = DropViewRequest { view_id, cascade };
        let resp = self.inner.drop_view(request).await?;
        Ok(resp.version)
    }

    pub async fn drop_source(&self, source_id: u32, cascade: bool) -> Result<CatalogVersion> {
        let request = DropSourceRequest { source_id, cascade };
        let resp = self.inner.drop_source(request).await?;
        Ok(resp.version)
    }

    pub async fn drop_sink(
        &self,
        sink_id: u32,
        cascade: bool,
        affected_table_change: Option<ReplaceTablePlan>,
    ) -> Result<CatalogVersion> {
        let request = DropSinkRequest {
            sink_id,
            cascade,
            affected_table_change,
        };
        let resp = self.inner.drop_sink(request).await?;
        Ok(resp.version)
    }

    pub async fn drop_index(&self, index_id: IndexId, cascade: bool) -> Result<CatalogVersion> {
        let request = DropIndexRequest {
            index_id: index_id.index_id,
            cascade,
        };
        let resp = self.inner.drop_index(request).await?;
        Ok(resp.version)
    }

    pub async fn drop_function(&self, function_id: FunctionId) -> Result<CatalogVersion> {
        let request = DropFunctionRequest {
            function_id: function_id.0,
        };
        let resp = self.inner.drop_function(request).await?;
        Ok(resp.version)
    }

    pub async fn drop_database(&self, database_id: DatabaseId) -> Result<CatalogVersion> {
        let request = DropDatabaseRequest { database_id };
        let resp = self.inner.drop_database(request).await?;
        Ok(resp.version)
    }

    pub async fn drop_schema(&self, schema_id: SchemaId) -> Result<CatalogVersion> {
        let request = DropSchemaRequest { schema_id };
        let resp = self.inner.drop_schema(request).await?;
        Ok(resp.version)
    }

    // TODO: using UserInfoVersion instead as return type.
    pub async fn create_user(&self, user: UserInfo) -> Result<u64> {
        let request = CreateUserRequest { user: Some(user) };
        let resp = self.inner.create_user(request).await?;
        Ok(resp.version)
    }

    pub async fn drop_user(&self, user_id: u32) -> Result<u64> {
        let request = DropUserRequest { user_id };
        let resp = self.inner.drop_user(request).await?;
        Ok(resp.version)
    }

    pub async fn update_user(
        &self,
        user: UserInfo,
        update_fields: Vec<UpdateField>,
    ) -> Result<u64> {
        let request = UpdateUserRequest {
            user: Some(user),
            update_fields: update_fields
                .into_iter()
                .map(|field| field as i32)
                .collect::<Vec<_>>(),
        };
        let resp = self.inner.update_user(request).await?;
        Ok(resp.version)
    }

    pub async fn grant_privilege(
        &self,
        user_ids: Vec<u32>,
        privileges: Vec<GrantPrivilege>,
        with_grant_option: bool,
        granted_by: u32,
    ) -> Result<u64> {
        let request = GrantPrivilegeRequest {
            user_ids,
            privileges,
            with_grant_option,
            granted_by,
        };
        let resp = self.inner.grant_privilege(request).await?;
        Ok(resp.version)
    }

    pub async fn revoke_privilege(
        &self,
        user_ids: Vec<u32>,
        privileges: Vec<GrantPrivilege>,
        granted_by: Option<u32>,
        revoke_by: u32,
        revoke_grant_option: bool,
        cascade: bool,
    ) -> Result<u64> {
        let granted_by = granted_by.unwrap_or_default();
        let request = RevokePrivilegeRequest {
            user_ids,
            privileges,
            granted_by,
            revoke_by,
            revoke_grant_option,
            cascade,
        };
        let resp = self.inner.revoke_privilege(request).await?;
        Ok(resp.version)
    }

    /// Unregister the current node to the cluster.
    pub async fn unregister(&self, addr: HostAddr) -> Result<()> {
        let request = DeleteWorkerNodeRequest {
            host: Some(addr.to_protobuf()),
        };
        self.inner.delete_worker_node(request).await?;
        Ok(())
    }

    pub async fn update_schedulability(
        &self,
        worker_ids: &[u32],
        schedulability: Schedulability,
    ) -> Result<UpdateWorkerNodeSchedulabilityResponse> {
        let request = UpdateWorkerNodeSchedulabilityRequest {
            worker_ids: worker_ids.to_vec(),
            schedulability: schedulability.into(),
        };
        let resp = self
            .inner
            .update_worker_node_schedulability(request)
            .await?;
        Ok(resp)
    }

    pub async fn list_worker_nodes(
        &self,
        worker_type: Option<WorkerType>,
    ) -> Result<Vec<WorkerNode>> {
        let request = ListAllNodesRequest {
            worker_type: worker_type.map(Into::into),
            include_starting_nodes: true,
        };
        let resp = self.inner.list_all_nodes(request).await?;
        Ok(resp.nodes)
    }

    /// Starts a heartbeat worker.
    ///
    /// When sending heartbeat RPC, it also carries extra info from `extra_info_sources`.
    pub fn start_heartbeat_loop(
        meta_client: MetaClient,
        min_interval: Duration,
        extra_info_sources: Vec<ExtraInfoSourceRef>,
    ) -> (JoinHandle<()>, Sender<()>) {
        let (shutdown_tx, mut shutdown_rx) = tokio::sync::oneshot::channel();
        let join_handle = tokio::spawn(async move {
            let mut min_interval_ticker = tokio::time::interval(min_interval);
            loop {
                tokio::select! {
                    biased;
                    // Shutdown
                    _ = &mut shutdown_rx => {
                        tracing::info!("Heartbeat loop is stopped");
                        return;
                    }
                    // Wait for interval
                    _ = min_interval_ticker.tick() => {},
                }
                let mut extra_info = Vec::with_capacity(extra_info_sources.len());
                for extra_info_source in &extra_info_sources {
                    if let Some(info) = extra_info_source.get_extra_info().await {
                        // None means the info is not available at the moment, and won't be sent to
                        // meta.
                        extra_info.push(info);
                    }
                }
                tracing::debug!(target: "events::meta::client_heartbeat", "heartbeat");
                match tokio::time::timeout(
                    // TODO: decide better min_interval for timeout
                    min_interval * 3,
                    meta_client.send_heartbeat(meta_client.worker_id(), extra_info),
                )
                .await
                {
                    Ok(Ok(_)) => {}
                    Ok(Err(err)) => {
                        tracing::warn!("Failed to send_heartbeat: error {}", err);
                    }
                    Err(err) => {
                        tracing::warn!("Failed to send_heartbeat: timeout {}", err);
                    }
                }
            }
        });
        (join_handle, shutdown_tx)
    }

    pub async fn risectl_list_state_tables(&self) -> Result<Vec<PbTable>> {
        let request = RisectlListStateTablesRequest {};
        let resp = self.inner.risectl_list_state_tables(request).await?;
        Ok(resp.tables)
    }

    pub async fn flush(&self, checkpoint: bool) -> Result<HummockSnapshot> {
        let request = FlushRequest { checkpoint };
        let resp = self.inner.flush(request).await?;
        Ok(resp.snapshot.unwrap())
    }

    pub async fn wait(&self) -> Result<()> {
        let request = WaitRequest {};
        self.inner.wait(request).await?;
        Ok(())
    }

    pub async fn cancel_creating_jobs(&self, jobs: PbJobs) -> Result<Vec<u32>> {
        let request = CancelCreatingJobsRequest { jobs: Some(jobs) };
        let resp = self.inner.cancel_creating_jobs(request).await?;
        Ok(resp.canceled_jobs)
    }

    pub async fn list_table_fragments(
        &self,
        table_ids: &[u32],
    ) -> Result<HashMap<u32, TableFragmentInfo>> {
        let request = ListTableFragmentsRequest {
            table_ids: table_ids.to_vec(),
        };
        let resp = self.inner.list_table_fragments(request).await?;
        Ok(resp.table_fragments)
    }

    pub async fn list_table_fragment_states(&self) -> Result<Vec<TableFragmentState>> {
        let resp = self
            .inner
            .list_table_fragment_states(ListTableFragmentStatesRequest {})
            .await?;
        Ok(resp.states)
    }

    pub async fn list_fragment_distributions(&self) -> Result<Vec<FragmentDistribution>> {
        let resp = self
            .inner
            .list_fragment_distribution(ListFragmentDistributionRequest {})
            .await?;
        Ok(resp.distributions)
    }

    pub async fn list_actor_states(&self) -> Result<Vec<ActorState>> {
        let resp = self
            .inner
            .list_actor_states(ListActorStatesRequest {})
            .await?;
        Ok(resp.states)
    }

    pub async fn pause(&self) -> Result<PauseResponse> {
        let request = PauseRequest {};
        let resp = self.inner.pause(request).await?;
        Ok(resp)
    }

    pub async fn resume(&self) -> Result<ResumeResponse> {
        let request = ResumeRequest {};
        let resp = self.inner.resume(request).await?;
        Ok(resp)
    }

    pub async fn apply_throttle(
        &self,
        kind: PbThrottleTarget,
        id: u32,
        rate: Option<u32>,
    ) -> Result<ApplyThrottleResponse> {
        let request = ApplyThrottleRequest {
            kind: kind as i32,
            id,
            rate,
        };
        let resp = self.inner.apply_throttle(request).await?;
        Ok(resp)
    }

    pub async fn get_cluster_info(&self) -> Result<GetClusterInfoResponse> {
        let request = GetClusterInfoRequest {};
        let resp = self.inner.get_cluster_info(request).await?;
        Ok(resp)
    }

    pub async fn reschedule(
        &self,
        reschedules: HashMap<u32, PbReschedule>,
        revision: u64,
        resolve_no_shuffle_upstream: bool,
    ) -> Result<(bool, u64)> {
        let request = RescheduleRequest {
            reschedules,
            revision,
            resolve_no_shuffle_upstream,
        };
        let resp = self.inner.reschedule(request).await?;
        Ok((resp.success, resp.revision))
    }

    pub async fn get_reschedule_plan(
        &self,
        policy: PbPolicy,
        revision: u64,
    ) -> Result<GetReschedulePlanResponse> {
        let request = GetReschedulePlanRequest {
            revision,
            policy: Some(policy),
        };
        let resp = self.inner.get_reschedule_plan(request).await?;
        Ok(resp)
    }

    pub async fn risectl_get_pinned_versions_summary(
        &self,
    ) -> Result<RiseCtlGetPinnedVersionsSummaryResponse> {
        let request = RiseCtlGetPinnedVersionsSummaryRequest {};
        self.inner
            .rise_ctl_get_pinned_versions_summary(request)
            .await
    }

    pub async fn risectl_get_pinned_snapshots_summary(
        &self,
    ) -> Result<RiseCtlGetPinnedSnapshotsSummaryResponse> {
        let request = RiseCtlGetPinnedSnapshotsSummaryRequest {};
        self.inner
            .rise_ctl_get_pinned_snapshots_summary(request)
            .await
    }

    pub async fn risectl_get_checkpoint_hummock_version(
        &self,
    ) -> Result<RiseCtlGetCheckpointVersionResponse> {
        let request = RiseCtlGetCheckpointVersionRequest {};
        self.inner.rise_ctl_get_checkpoint_version(request).await
    }

    pub async fn risectl_pause_hummock_version_checkpoint(
        &self,
    ) -> Result<RiseCtlPauseVersionCheckpointResponse> {
        let request = RiseCtlPauseVersionCheckpointRequest {};
        self.inner.rise_ctl_pause_version_checkpoint(request).await
    }

    pub async fn risectl_resume_hummock_version_checkpoint(
        &self,
    ) -> Result<RiseCtlResumeVersionCheckpointResponse> {
        let request = RiseCtlResumeVersionCheckpointRequest {};
        self.inner.rise_ctl_resume_version_checkpoint(request).await
    }

    pub async fn init_metadata_for_replay(
        &self,
        tables: Vec<PbTable>,
        compaction_groups: Vec<CompactionGroupInfo>,
    ) -> Result<()> {
        let req = InitMetadataForReplayRequest {
            tables,
            compaction_groups,
        };
        let _resp = self.inner.init_metadata_for_replay(req).await?;
        Ok(())
    }

    pub async fn replay_version_delta(
        &self,
        version_delta: HummockVersionDelta,
    ) -> Result<(HummockVersion, Vec<CompactionGroupId>)> {
        let req = ReplayVersionDeltaRequest {
            version_delta: Some(version_delta),
        };
        let resp = self.inner.replay_version_delta(req).await?;
        Ok((resp.version.unwrap(), resp.modified_compaction_groups))
    }

    pub async fn list_version_deltas(
        &self,
        start_id: u64,
        num_limit: u32,
        committed_epoch_limit: HummockEpoch,
    ) -> Result<HummockVersionDeltas> {
        let req = ListVersionDeltasRequest {
            start_id,
            num_limit,
            committed_epoch_limit,
        };
        Ok(self
            .inner
            .list_version_deltas(req)
            .await?
            .version_deltas
            .unwrap())
    }

    pub async fn trigger_compaction_deterministic(
        &self,
        version_id: HummockVersionId,
        compaction_groups: Vec<CompactionGroupId>,
    ) -> Result<()> {
        let req = TriggerCompactionDeterministicRequest {
            version_id,
            compaction_groups,
        };
        self.inner.trigger_compaction_deterministic(req).await?;
        Ok(())
    }

    pub async fn disable_commit_epoch(&self) -> Result<HummockVersion> {
        let req = DisableCommitEpochRequest {};
        Ok(self
            .inner
            .disable_commit_epoch(req)
            .await?
            .current_version
            .unwrap())
    }

    pub async fn pin_specific_snapshot(&self, epoch: HummockEpoch) -> Result<HummockSnapshot> {
        let req = PinSpecificSnapshotRequest {
            context_id: self.worker_id(),
            epoch,
        };
        let resp = self.inner.pin_specific_snapshot(req).await?;
        Ok(resp.snapshot.unwrap())
    }

    pub async fn get_assigned_compact_task_num(&self) -> Result<usize> {
        let req = GetAssignedCompactTaskNumRequest {};
        let resp = self.inner.get_assigned_compact_task_num(req).await?;
        Ok(resp.num_tasks as usize)
    }

    pub async fn risectl_list_compaction_group(&self) -> Result<Vec<CompactionGroupInfo>> {
        let req = RiseCtlListCompactionGroupRequest {};
        let resp = self.inner.rise_ctl_list_compaction_group(req).await?;
        Ok(resp.compaction_groups)
    }

    pub async fn risectl_update_compaction_config(
        &self,
        compaction_groups: &[CompactionGroupId],
        configs: &[MutableConfig],
    ) -> Result<()> {
        let req = RiseCtlUpdateCompactionConfigRequest {
            compaction_group_ids: compaction_groups.to_vec(),
            configs: configs
                .iter()
                .map(
                    |c| rise_ctl_update_compaction_config_request::MutableConfig {
                        mutable_config: Some(c.clone()),
                    },
                )
                .collect(),
        };
        let _resp = self.inner.rise_ctl_update_compaction_config(req).await?;
        Ok(())
    }

    pub async fn backup_meta(&self, remarks: Option<String>) -> Result<u64> {
        let req = BackupMetaRequest { remarks };
        let resp = self.inner.backup_meta(req).await?;
        Ok(resp.job_id)
    }

    pub async fn get_backup_job_status(&self, job_id: u64) -> Result<(BackupJobStatus, String)> {
        let req = GetBackupJobStatusRequest { job_id };
        let resp = self.inner.get_backup_job_status(req).await?;
        Ok((resp.job_status(), resp.message))
    }

    pub async fn delete_meta_snapshot(&self, snapshot_ids: &[u64]) -> Result<()> {
        let req = DeleteMetaSnapshotRequest {
            snapshot_ids: snapshot_ids.to_vec(),
        };
        let _resp = self.inner.delete_meta_snapshot(req).await?;
        Ok(())
    }

    pub async fn get_meta_snapshot_manifest(&self) -> Result<MetaSnapshotManifest> {
        let req = GetMetaSnapshotManifestRequest {};
        let resp = self.inner.get_meta_snapshot_manifest(req).await?;
        Ok(resp.manifest.expect("should exist"))
    }

    pub async fn get_telemetry_info(&self) -> Result<TelemetryInfoResponse> {
        let req = GetTelemetryInfoRequest {};
        let resp = self.inner.get_telemetry_info(req).await?;
        Ok(resp)
    }

    pub async fn get_system_params(&self) -> Result<SystemParamsReader> {
        let req = GetSystemParamsRequest {};
        let resp = self.inner.get_system_params(req).await?;
        Ok(resp.params.unwrap().into())
    }

    pub async fn set_system_param(
        &self,
        param: String,
        value: Option<String>,
    ) -> Result<Option<SystemParamsReader>> {
        let req = SetSystemParamRequest { param, value };
        let resp = self.inner.set_system_param(req).await?;
        Ok(resp.params.map(SystemParamsReader::from))
    }

    pub async fn get_ddl_progress(&self) -> Result<Vec<DdlProgress>> {
        let req = GetDdlProgressRequest {};
        let resp = self.inner.get_ddl_progress(req).await?;
        Ok(resp.ddl_progress)
    }

    pub async fn split_compaction_group(
        &self,
        group_id: CompactionGroupId,
        table_ids_to_new_group: &[StateTableId],
    ) -> Result<CompactionGroupId> {
        let req = SplitCompactionGroupRequest {
            group_id,
            table_ids: table_ids_to_new_group.to_vec(),
        };
        let resp = self.inner.split_compaction_group(req).await?;
        Ok(resp.new_group_id)
    }

    pub async fn get_tables(&self, table_ids: &[u32]) -> Result<HashMap<u32, Table>> {
        let req = GetTablesRequest {
            table_ids: table_ids.to_vec(),
        };
        let resp = self.inner.get_tables(req).await?;
        Ok(resp.tables)
    }

    pub async fn list_serving_vnode_mappings(
        &self,
    ) -> Result<HashMap<u32, (u32, ParallelUnitMapping)>> {
        let req = GetServingVnodeMappingsRequest {};
        let resp = self.inner.get_serving_vnode_mappings(req).await?;
        let mappings = resp
            .mappings
            .into_iter()
            .map(|p| {
                (
                    p.fragment_id,
                    (
                        resp.fragment_to_table
                            .get(&p.fragment_id)
                            .cloned()
                            .unwrap_or(0),
                        ParallelUnitMapping::from_protobuf(p.mapping.as_ref().unwrap()),
                    ),
                )
            })
            .collect();
        Ok(mappings)
    }

    pub async fn risectl_list_compaction_status(
        &self,
    ) -> Result<(
        Vec<CompactStatus>,
        Vec<CompactTaskAssignment>,
        Vec<CompactTaskProgress>,
    )> {
        let req = RiseCtlListCompactionStatusRequest {};
        let resp = self.inner.rise_ctl_list_compaction_status(req).await?;
        Ok((
            resp.compaction_statuses,
            resp.task_assignment,
            resp.task_progress,
        ))
    }

    pub async fn get_compaction_score(
        &self,
        compaction_group_id: CompactionGroupId,
    ) -> Result<Vec<PickerInfo>> {
        let req = GetCompactionScoreRequest {
            compaction_group_id,
        };
        let resp = self.inner.get_compaction_score(req).await?;
        Ok(resp.scores)
    }

    pub async fn risectl_rebuild_table_stats(&self) -> Result<()> {
        let req = RiseCtlRebuildTableStatsRequest {};
        let _resp = self.inner.rise_ctl_rebuild_table_stats(req).await?;
        Ok(())
    }

    pub async fn list_branched_object(&self) -> Result<Vec<BranchedObject>> {
        let req = ListBranchedObjectRequest {};
        let resp = self.inner.list_branched_object(req).await?;
        Ok(resp.branched_objects)
    }

    pub async fn list_active_write_limit(&self) -> Result<HashMap<u64, WriteLimit>> {
        let req = ListActiveWriteLimitRequest {};
        let resp = self.inner.list_active_write_limit(req).await?;
        Ok(resp.write_limits)
    }

    pub async fn list_hummock_meta_config(&self) -> Result<HashMap<String, String>> {
        let req = ListHummockMetaConfigRequest {};
        let resp = self.inner.list_hummock_meta_config(req).await?;
        Ok(resp.configs)
    }

    pub async fn delete_worker_node(&self, worker: HostAddress) -> Result<()> {
        let _resp = self
            .inner
            .delete_worker_node(DeleteWorkerNodeRequest { host: Some(worker) })
            .await?;

        Ok(())
    }

    pub async fn rw_cloud_validate_source(
        &self,
        source_type: SourceType,
        source_config: HashMap<String, String>,
    ) -> Result<RwCloudValidateSourceResponse> {
        let req = RwCloudValidateSourceRequest {
            source_type: source_type.into(),
            source_config,
        };
        let resp = self.inner.rw_cloud_validate_source(req).await?;
        Ok(resp)
    }

    pub async fn sink_coordinate_client(&self) -> SinkCoordinationRpcClient {
        self.inner.core.read().await.sink_coordinate_client.clone()
    }

    pub async fn list_compact_task_assignment(&self) -> Result<Vec<CompactTaskAssignment>> {
        let req = ListCompactTaskAssignmentRequest {};
        let resp = self.inner.list_compact_task_assignment(req).await?;
        Ok(resp.task_assignment)
    }

    pub async fn list_event_log(&self) -> Result<Vec<EventLog>> {
        let req = ListEventLogRequest::default();
        let resp = self.inner.list_event_log(req).await?;
        Ok(resp.event_logs)
    }

    pub async fn list_compact_task_progress(&self) -> Result<Vec<CompactTaskProgress>> {
        let req = ListCompactTaskProgressRequest {};
        let resp = self.inner.list_compact_task_progress(req).await?;
        Ok(resp.task_progress)
    }

    #[cfg(madsim)]
    pub fn try_add_panic_event_blocking(
        &self,
        panic_info: impl Display,
        timeout_millis: Option<u64>,
    ) {
    }

    /// If `timeout_millis` is None, default is used.
    #[cfg(not(madsim))]
    pub fn try_add_panic_event_blocking(
        &self,
        panic_info: impl Display,
        timeout_millis: Option<u64>,
    ) {
        let event = event_log::EventWorkerNodePanic {
            worker_id: self.worker_id,
            worker_type: self.worker_type.into(),
            host_addr: Some(self.host_addr.to_protobuf()),
            panic_info: format!("{panic_info}"),
        };
        let grpc_meta_client = self.inner.clone();
        let _ = thread::spawn(move || {
            let rt = tokio::runtime::Builder::new_current_thread()
                .enable_all()
                .build()
                .unwrap();
            let req = AddEventLogRequest {
                event: Some(add_event_log_request::Event::WorkerNodePanic(event)),
            };
            rt.block_on(async {
                let _ = tokio::time::timeout(
                    Duration::from_millis(timeout_millis.unwrap_or(1000)),
                    grpc_meta_client.add_event_log(req),
                )
                .await;
            });
        })
        .join();
    }
}

#[async_trait]
impl HummockMetaClient for MetaClient {
    async fn unpin_version_before(&self, unpin_version_before: HummockVersionId) -> Result<()> {
        let req = UnpinVersionBeforeRequest {
            context_id: self.worker_id(),
            unpin_version_before,
        };
        self.inner.unpin_version_before(req).await?;
        Ok(())
    }

    async fn get_current_version(&self) -> Result<HummockVersion> {
        let req = GetCurrentVersionRequest::default();
        Ok(self
            .inner
            .get_current_version(req)
            .await?
            .current_version
            .unwrap())
    }

    async fn pin_snapshot(&self) -> Result<HummockSnapshot> {
        let req = PinSnapshotRequest {
            context_id: self.worker_id(),
        };
        let resp = self.inner.pin_snapshot(req).await?;
        Ok(resp.snapshot.unwrap())
    }

    async fn get_snapshot(&self) -> Result<HummockSnapshot> {
        let req = GetEpochRequest {};
        let resp = self.inner.get_epoch(req).await?;
        Ok(resp.snapshot.unwrap())
    }

    async fn unpin_snapshot(&self) -> Result<()> {
        let req = UnpinSnapshotRequest {
            context_id: self.worker_id(),
        };
        self.inner.unpin_snapshot(req).await?;
        Ok(())
    }

    async fn unpin_snapshot_before(&self, pinned_epochs: HummockEpoch) -> Result<()> {
        let req = UnpinSnapshotBeforeRequest {
            context_id: self.worker_id(),
            // For unpin_snapshot_before, we do not care about snapshots list but only min epoch.
            min_snapshot: Some(HummockSnapshot {
                committed_epoch: pinned_epochs,
                current_epoch: pinned_epochs,
            }),
        };
        self.inner.unpin_snapshot_before(req).await?;
        Ok(())
    }

    async fn get_new_sst_ids(&self, number: u32) -> Result<SstObjectIdRange> {
        let resp = self
            .inner
            .get_new_sst_ids(GetNewSstIdsRequest { number })
            .await?;
        Ok(SstObjectIdRange::new(resp.start_id, resp.end_id))
    }

    async fn commit_epoch(
        &self,
        _epoch: HummockEpoch,
        _sstables: Vec<LocalSstableInfo>,
    ) -> Result<()> {
        panic!("Only meta service can commit_epoch in production.")
    }

    async fn update_current_epoch(&self, _epoch: HummockEpoch) -> Result<()> {
        panic!("Only meta service can update_current_epoch in production.")
    }

    async fn report_vacuum_task(&self, vacuum_task: VacuumTask) -> Result<()> {
        let req = ReportVacuumTaskRequest {
            vacuum_task: Some(vacuum_task),
        };
        self.inner.report_vacuum_task(req).await?;
        Ok(())
    }

    async fn report_full_scan_task(
        &self,
        filtered_object_ids: Vec<HummockSstableObjectId>,
        total_object_count: u64,
        total_object_size: u64,
    ) -> Result<()> {
        let req = ReportFullScanTaskRequest {
            object_ids: filtered_object_ids,
            total_object_count,
            total_object_size,
        };
        self.inner.report_full_scan_task(req).await?;
        Ok(())
    }

    async fn trigger_manual_compaction(
        &self,
        compaction_group_id: u64,
        table_id: u32,
        level: u32,
        sst_ids: Vec<u64>,
    ) -> Result<()> {
        // TODO: support key_range parameter
        let req = TriggerManualCompactionRequest {
            compaction_group_id,
            table_id,
            // if table_id not exist, manual_compaction will include all the sst
            // without check internal_table_id
            level,
            sst_ids,
            ..Default::default()
        };

        self.inner.trigger_manual_compaction(req).await?;
        Ok(())
    }

    async fn trigger_full_gc(&self, sst_retention_time_sec: u64) -> Result<()> {
        self.inner
            .trigger_full_gc(TriggerFullGcRequest {
                sst_retention_time_sec,
            })
            .await?;
        Ok(())
    }

    async fn subscribe_compaction_event(
        &self,
    ) -> Result<(
        UnboundedSender<SubscribeCompactionEventRequest>,
        BoxStream<'static, CompactionEventItem>,
    )> {
        let (request_sender, request_receiver) =
            unbounded_channel::<SubscribeCompactionEventRequest>();
        request_sender
            .send(SubscribeCompactionEventRequest {
                event: Some(subscribe_compaction_event_request::Event::Register(
                    Register {
                        context_id: self.worker_id(),
                    },
                )),
                create_at: SystemTime::now()
                    .duration_since(SystemTime::UNIX_EPOCH)
                    .expect("Clock may have gone backwards")
                    .as_millis() as u64,
            })
            .map_err(|err| RpcError::Internal(anyhow!(err.to_string())))?;

        let stream = self
            .inner
            .subscribe_compaction_event(Request::new(UnboundedReceiverStream::new(
                request_receiver,
            )))
            .await?;

        Ok((request_sender, Box::pin(stream)))
    }
}

#[async_trait]
impl TelemetryInfoFetcher for MetaClient {
    async fn fetch_telemetry_info(&self) -> std::result::Result<Option<String>, String> {
        let resp = self.get_telemetry_info().await.map_err(|e| e.to_string())?;
        let tracking_id = resp.get_tracking_id().ok();
        Ok(tracking_id.map(|id| id.to_owned()))
    }
}

pub type SinkCoordinationRpcClient = SinkCoordinationServiceClient<Channel>;

#[derive(Debug, Clone)]
struct GrpcMetaClientCore {
    cluster_client: ClusterServiceClient<Channel>,
    meta_member_client: MetaMemberServiceClient<Channel>,
    heartbeat_client: HeartbeatServiceClient<Channel>,
    ddl_client: DdlServiceClient<Channel>,
    hummock_client: HummockManagerServiceClient<Channel>,
    notification_client: NotificationServiceClient<Channel>,
    stream_client: StreamManagerServiceClient<Channel>,
    user_client: UserServiceClient<Channel>,
    scale_client: ScaleServiceClient<Channel>,
    backup_client: BackupServiceClient<Channel>,
    telemetry_client: TelemetryInfoServiceClient<Channel>,
    system_params_client: SystemParamsServiceClient<Channel>,
    serving_client: ServingServiceClient<Channel>,
    cloud_client: CloudServiceClient<Channel>,
    sink_coordinate_client: SinkCoordinationRpcClient,
    event_log_client: EventLogServiceClient<Channel>,
}

impl GrpcMetaClientCore {
    pub(crate) fn new(channel: Channel) -> Self {
        let cluster_client = ClusterServiceClient::new(channel.clone());
        let meta_member_client = MetaMemberClient::new(channel.clone());
        let heartbeat_client = HeartbeatServiceClient::new(channel.clone());
        let ddl_client =
            DdlServiceClient::new(channel.clone()).max_decoding_message_size(usize::MAX);
        let hummock_client =
            HummockManagerServiceClient::new(channel.clone()).max_decoding_message_size(usize::MAX);
        let notification_client =
            NotificationServiceClient::new(channel.clone()).max_decoding_message_size(usize::MAX);
        let stream_client =
            StreamManagerServiceClient::new(channel.clone()).max_decoding_message_size(usize::MAX);
        let user_client = UserServiceClient::new(channel.clone());
        let scale_client =
            ScaleServiceClient::new(channel.clone()).max_decoding_message_size(usize::MAX);
        let backup_client = BackupServiceClient::new(channel.clone());
        let telemetry_client =
            TelemetryInfoServiceClient::new(channel.clone()).max_decoding_message_size(usize::MAX);
        let system_params_client = SystemParamsServiceClient::new(channel.clone());
        let serving_client = ServingServiceClient::new(channel.clone());
        let cloud_client = CloudServiceClient::new(channel.clone());
        let sink_coordinate_client = SinkCoordinationServiceClient::new(channel.clone());
        let event_log_client = EventLogServiceClient::new(channel);

        GrpcMetaClientCore {
            cluster_client,
            meta_member_client,
            heartbeat_client,
            ddl_client,
            hummock_client,
            notification_client,
            stream_client,
            user_client,
            scale_client,
            backup_client,
            telemetry_client,
            system_params_client,
            serving_client,
            cloud_client,
            sink_coordinate_client,
            event_log_client,
        }
    }
}

/// Client to meta server. Cloning the instance is lightweight.
///
/// It is a wrapper of tonic client. See [`crate::rpc_client_method_impl`].
#[derive(Debug, Clone)]
struct GrpcMetaClient {
    member_monitor_event_sender: mpsc::Sender<Sender<Result<()>>>,
    core: Arc<RwLock<GrpcMetaClientCore>>,
}

#[derive(Debug, Eq, PartialEq)]
pub enum MetaAddressStrategy {
    LoadBalance(String),
    List(Vec<String>),
}

impl fmt::Display for MetaAddressStrategy {
    fn fmt(&self, f: &mut Formatter<'_>) -> fmt::Result {
        match self {
            MetaAddressStrategy::LoadBalance(addr) => {
                write!(f, "LoadBalance({})", addr)?;
            }
            MetaAddressStrategy::List(addrs) => {
                write!(f, "List({:?})", addrs)?;
            }
        }
        Ok(())
    }
}

type MetaMemberClient = MetaMemberServiceClient<Channel>;

struct MetaMemberGroup {
    members: LruCache<String, Option<MetaMemberClient>>,
}

struct MetaMemberManagement {
    core_ref: Arc<RwLock<GrpcMetaClientCore>>,
    members: Either<MetaMemberClient, MetaMemberGroup>,
    current_leader: String,
    meta_config: MetaConfig,
}

impl MetaMemberManagement {
    const META_MEMBER_REFRESH_PERIOD: Duration = Duration::from_secs(5);

    fn host_address_to_url(addr: HostAddress) -> String {
        format!("http://{}:{}", addr.host, addr.port)
    }

    async fn recreate_core(&self, channel: Channel) {
        let mut core = self.core_ref.write().await;
        *core = GrpcMetaClientCore::new(channel);
    }

    async fn refresh_members(&mut self) -> Result<()> {
        let leader_addr = match self.members.as_mut() {
            Either::Left(client) => {
                let resp = client.to_owned().members(MembersRequest {}).await?;
                let resp = resp.into_inner();
                resp.members.into_iter().find(|member| member.is_leader)
            }
            Either::Right(member_group) => {
                let mut fetched_members = None;

                for (addr, client) in &mut member_group.members {
                    let client: Result<MetaMemberClient> = try {
                        match client {
                            Some(cached_client) => cached_client.to_owned(),
                            None => {
                                let endpoint = GrpcMetaClient::addr_to_endpoint(addr.clone())?;
                                let channel = GrpcMetaClient::connect_to_endpoint(endpoint).await?;
                                let new_client: MetaMemberClient =
                                    MetaMemberServiceClient::new(channel);
                                *client = Some(new_client.clone());

                                new_client
                            }
                        }
                    };
                    if let Err(err) = client {
                        tracing::warn!("failed to create client from {}: {}", addr, err);
                        continue;
                    }
                    match client.unwrap().members(MembersRequest {}).await {
                        Err(err) => {
                            tracing::warn!("failed to fetch members from {}: {}", addr, err);
                            continue;
                        }
                        Ok(resp) => {
                            fetched_members = Some(resp.into_inner().members);
                            break;
                        }
                    }
                }

                let members =
                    fetched_members.ok_or_else(|| anyhow!("could not refresh members"))?;

                // find new leader
                let mut leader = None;
                for member in members {
                    if member.is_leader {
                        leader = Some(member.clone());
                    }

                    let addr = Self::host_address_to_url(member.address.unwrap());
                    // We don't clean any expired addrs here to deal with some extreme situations.
                    if !member_group.members.contains(&addr) {
                        tracing::info!("new meta member joined: {}", addr);
                        member_group.members.put(addr, None);
                    }
                }

                leader
            }
        };

        if let Some(leader) = leader_addr {
            let discovered_leader = Self::host_address_to_url(leader.address.unwrap());

            if discovered_leader != self.current_leader {
                tracing::info!("new meta leader {} discovered", discovered_leader);

                let retry_strategy = GrpcMetaClient::retry_strategy_to_bound(
                    Duration::from_secs(self.meta_config.meta_leader_lease_secs),
                    false,
                );

                let channel = tokio_retry::Retry::spawn(retry_strategy, || async {
                    let endpoint = GrpcMetaClient::addr_to_endpoint(discovered_leader.clone())?;
                    GrpcMetaClient::connect_to_endpoint(endpoint).await
                })
                .await?;

                self.recreate_core(channel).await;
                self.current_leader = discovered_leader;
            }
        }

        Ok(())
    }
}

impl GrpcMetaClient {
    // See `Endpoint::http2_keep_alive_interval`
    const ENDPOINT_KEEP_ALIVE_INTERVAL_SEC: u64 = 60;
    // See `Endpoint::keep_alive_timeout`
    const ENDPOINT_KEEP_ALIVE_TIMEOUT_SEC: u64 = 60;
    // Retry base interval in ms for connecting to meta server.
    const INIT_RETRY_BASE_INTERVAL_MS: u64 = 50;
    // Max retry times for connecting to meta server.
    const INIT_RETRY_MAX_INTERVAL_MS: u64 = 5000;

    fn start_meta_member_monitor(
        &self,
        init_leader_addr: String,
        members: Either<MetaMemberClient, MetaMemberGroup>,
        force_refresh_receiver: Receiver<Sender<Result<()>>>,
        meta_config: MetaConfig,
    ) -> Result<()> {
        let core_ref: Arc<RwLock<GrpcMetaClientCore>> = self.core.clone();
        let current_leader = init_leader_addr;

        let enable_period_tick = matches!(members, Either::Right(_));

        let member_management = MetaMemberManagement {
            core_ref,
            members,
            current_leader,
            meta_config,
        };

        let mut force_refresh_receiver = force_refresh_receiver;

        tokio::spawn(async move {
            let mut member_management = member_management;
            let mut ticker = time::interval(MetaMemberManagement::META_MEMBER_REFRESH_PERIOD);

            loop {
                let event: Option<Sender<Result<()>>> = if enable_period_tick {
                    tokio::select! {
                        _ = ticker.tick() => None,
                        result_sender = force_refresh_receiver.recv() => {
                            if result_sender.is_none() {
                                break;
                            }

                            result_sender
                        },
                    }
                } else {
                    let result_sender = force_refresh_receiver.recv().await;

                    if result_sender.is_none() {
                        break;
                    }

                    result_sender
                };

                let tick_result = member_management.refresh_members().await;
                if let Err(e) = tick_result.as_ref() {
                    tracing::warn!("refresh meta member client failed {}", e);
                }

                if let Some(sender) = event {
                    // ignore resp
                    let _resp = sender.send(tick_result);
                }
            }
        });

        Ok(())
    }

    async fn force_refresh_leader(&self) -> Result<()> {
        let (sender, receiver) = oneshot::channel();

        self.member_monitor_event_sender
            .send(sender)
            .await
            .map_err(|e| anyhow!(e))?;

        receiver.await.map_err(|e| anyhow!(e))?
    }

    /// Connect to the meta server from `addrs`.
    pub async fn new(strategy: &MetaAddressStrategy, config: MetaConfig) -> Result<Self> {
        let (channel, addr) = match strategy {
            MetaAddressStrategy::LoadBalance(addr) => {
                Self::try_build_rpc_channel(vec![addr.clone()]).await
            }
            MetaAddressStrategy::List(addrs) => Self::try_build_rpc_channel(addrs.clone()).await,
        }?;
        let (force_refresh_sender, force_refresh_receiver) = mpsc::channel(1);
        let client = GrpcMetaClient {
            member_monitor_event_sender: force_refresh_sender,
            core: Arc::new(RwLock::new(GrpcMetaClientCore::new(channel))),
        };

        let meta_member_client = client.core.read().await.meta_member_client.clone();
        let members = match strategy {
            MetaAddressStrategy::LoadBalance(_) => Either::Left(meta_member_client),
            MetaAddressStrategy::List(addrs) => {
                let mut members = LruCache::new(NonZeroUsize::new(20).unwrap());
                for addr in addrs {
                    members.put(addr.clone(), None);
                }
                members.put(addr.clone(), Some(meta_member_client));

                Either::Right(MetaMemberGroup { members })
            }
        };

        client.start_meta_member_monitor(addr, members, force_refresh_receiver, config)?;

        client.force_refresh_leader().await?;

        Ok(client)
    }

    fn addr_to_endpoint(addr: String) -> Result<Endpoint> {
        let endpoint = Endpoint::from_shared(addr)?;
        Ok(endpoint.initial_connection_window_size(MAX_CONNECTION_WINDOW_SIZE))
    }

    pub(crate) async fn try_build_rpc_channel(addrs: Vec<String>) -> Result<(Channel, String)> {
        let endpoints: Vec<_> = addrs
            .into_iter()
            .map(|addr| Self::addr_to_endpoint(addr.clone()).map(|endpoint| (endpoint, addr)))
            .try_collect()?;

        let endpoints = endpoints.clone();

        for (endpoint, addr) in endpoints {
            match Self::connect_to_endpoint(endpoint).await {
                Ok(channel) => {
                    tracing::info!("Connect to meta server {} successfully", addr);
                    return Ok((channel, addr));
                }
                Err(e) => {
                    tracing::warn!(
                        "Failed to connect to meta server {}, trying again: {}",
                        addr,
                        e
                    )
                }
            }
        }

        Err(RpcError::Internal(anyhow!(
            "Failed to connect to meta server"
        )))
    }

    async fn connect_to_endpoint(endpoint: Endpoint) -> Result<Channel> {
        let channel = endpoint
            .http2_keep_alive_interval(Duration::from_secs(Self::ENDPOINT_KEEP_ALIVE_INTERVAL_SEC))
            .keep_alive_timeout(Duration::from_secs(Self::ENDPOINT_KEEP_ALIVE_TIMEOUT_SEC))
            .connect_timeout(Duration::from_secs(5))
            .connect()
            .await?
            .tracing_injected();

        Ok(channel)
    }

    pub(crate) fn retry_strategy_to_bound(
        high_bound: Duration,
        exceed: bool,
    ) -> impl Iterator<Item = Duration> {
        let iter = ExponentialBackoff::from_millis(Self::INIT_RETRY_BASE_INTERVAL_MS)
            .max_delay(Duration::from_millis(Self::INIT_RETRY_MAX_INTERVAL_MS))
            .map(jitter);

        let mut sum = Duration::default();

        iter.take_while(move |duration| {
            sum += *duration;

            if exceed {
                sum < high_bound + *duration
            } else {
                sum < high_bound
            }
        })
    }
}

macro_rules! for_all_meta_rpc {
    ($macro:ident) => {
        $macro! {
             { cluster_client, add_worker_node, AddWorkerNodeRequest, AddWorkerNodeResponse }
            ,{ cluster_client, activate_worker_node, ActivateWorkerNodeRequest, ActivateWorkerNodeResponse }
            ,{ cluster_client, delete_worker_node, DeleteWorkerNodeRequest, DeleteWorkerNodeResponse }
            ,{ cluster_client, update_worker_node_schedulability, UpdateWorkerNodeSchedulabilityRequest, UpdateWorkerNodeSchedulabilityResponse }
            ,{ cluster_client, list_all_nodes, ListAllNodesRequest, ListAllNodesResponse }
            ,{ heartbeat_client, heartbeat, HeartbeatRequest, HeartbeatResponse }
            ,{ stream_client, flush, FlushRequest, FlushResponse }
            ,{ stream_client, pause, PauseRequest, PauseResponse }
            ,{ stream_client, resume, ResumeRequest, ResumeResponse }
             ,{ stream_client, apply_throttle, ApplyThrottleRequest, ApplyThrottleResponse }
            ,{ stream_client, cancel_creating_jobs, CancelCreatingJobsRequest, CancelCreatingJobsResponse }
            ,{ stream_client, list_table_fragments, ListTableFragmentsRequest, ListTableFragmentsResponse }
            ,{ stream_client, list_table_fragment_states, ListTableFragmentStatesRequest, ListTableFragmentStatesResponse }
            ,{ stream_client, list_fragment_distribution, ListFragmentDistributionRequest, ListFragmentDistributionResponse }
            ,{ stream_client, list_actor_states, ListActorStatesRequest, ListActorStatesResponse }
            ,{ ddl_client, create_table, CreateTableRequest, CreateTableResponse }
            ,{ ddl_client, alter_name, AlterNameRequest, AlterNameResponse }
            ,{ ddl_client, alter_owner, AlterOwnerRequest, AlterOwnerResponse }
            ,{ ddl_client, alter_set_schema, AlterSetSchemaRequest, AlterSetSchemaResponse }
            ,{ ddl_client, create_materialized_view, CreateMaterializedViewRequest, CreateMaterializedViewResponse }
            ,{ ddl_client, create_view, CreateViewRequest, CreateViewResponse }
            ,{ ddl_client, create_source, CreateSourceRequest, CreateSourceResponse }
            ,{ ddl_client, create_sink, CreateSinkRequest, CreateSinkResponse }
            ,{ ddl_client, create_schema, CreateSchemaRequest, CreateSchemaResponse }
            ,{ ddl_client, create_database, CreateDatabaseRequest, CreateDatabaseResponse }
            ,{ ddl_client, create_index, CreateIndexRequest, CreateIndexResponse }
            ,{ ddl_client, create_function, CreateFunctionRequest, CreateFunctionResponse }
            ,{ ddl_client, drop_table, DropTableRequest, DropTableResponse }
            ,{ ddl_client, drop_materialized_view, DropMaterializedViewRequest, DropMaterializedViewResponse }
            ,{ ddl_client, drop_view, DropViewRequest, DropViewResponse }
            ,{ ddl_client, drop_source, DropSourceRequest, DropSourceResponse }
            ,{ ddl_client, drop_sink, DropSinkRequest, DropSinkResponse }
            ,{ ddl_client, drop_database, DropDatabaseRequest, DropDatabaseResponse }
            ,{ ddl_client, drop_schema, DropSchemaRequest, DropSchemaResponse }
            ,{ ddl_client, drop_index, DropIndexRequest, DropIndexResponse }
            ,{ ddl_client, drop_function, DropFunctionRequest, DropFunctionResponse }
            ,{ ddl_client, replace_table_plan, ReplaceTablePlanRequest, ReplaceTablePlanResponse }
            ,{ ddl_client, alter_source, AlterSourceRequest, AlterSourceResponse }
            ,{ ddl_client, risectl_list_state_tables, RisectlListStateTablesRequest, RisectlListStateTablesResponse }
            ,{ ddl_client, get_ddl_progress, GetDdlProgressRequest, GetDdlProgressResponse }
            ,{ ddl_client, create_connection, CreateConnectionRequest, CreateConnectionResponse }
            ,{ ddl_client, list_connections, ListConnectionsRequest, ListConnectionsResponse }
            ,{ ddl_client, drop_connection, DropConnectionRequest, DropConnectionResponse }
            ,{ ddl_client, comment_on, CommentOnRequest, CommentOnResponse }
            ,{ ddl_client, get_tables, GetTablesRequest, GetTablesResponse }
            ,{ ddl_client, wait, WaitRequest, WaitResponse }
            ,{ hummock_client, unpin_version_before, UnpinVersionBeforeRequest, UnpinVersionBeforeResponse }
            ,{ hummock_client, get_current_version, GetCurrentVersionRequest, GetCurrentVersionResponse }
            ,{ hummock_client, replay_version_delta, ReplayVersionDeltaRequest, ReplayVersionDeltaResponse }
            ,{ hummock_client, list_version_deltas, ListVersionDeltasRequest, ListVersionDeltasResponse }
            ,{ hummock_client, get_assigned_compact_task_num, GetAssignedCompactTaskNumRequest, GetAssignedCompactTaskNumResponse }
            ,{ hummock_client, trigger_compaction_deterministic, TriggerCompactionDeterministicRequest, TriggerCompactionDeterministicResponse }
            ,{ hummock_client, disable_commit_epoch, DisableCommitEpochRequest, DisableCommitEpochResponse }
            ,{ hummock_client, pin_snapshot, PinSnapshotRequest, PinSnapshotResponse }
            ,{ hummock_client, pin_specific_snapshot, PinSpecificSnapshotRequest, PinSnapshotResponse }
            ,{ hummock_client, get_epoch, GetEpochRequest, GetEpochResponse }
            ,{ hummock_client, unpin_snapshot, UnpinSnapshotRequest, UnpinSnapshotResponse }
            ,{ hummock_client, unpin_snapshot_before, UnpinSnapshotBeforeRequest, UnpinSnapshotBeforeResponse }
            ,{ hummock_client, get_new_sst_ids, GetNewSstIdsRequest, GetNewSstIdsResponse }
            ,{ hummock_client, report_vacuum_task, ReportVacuumTaskRequest, ReportVacuumTaskResponse }
            ,{ hummock_client, trigger_manual_compaction, TriggerManualCompactionRequest, TriggerManualCompactionResponse }
            ,{ hummock_client, report_full_scan_task, ReportFullScanTaskRequest, ReportFullScanTaskResponse }
            ,{ hummock_client, trigger_full_gc, TriggerFullGcRequest, TriggerFullGcResponse }
            ,{ hummock_client, rise_ctl_get_pinned_versions_summary, RiseCtlGetPinnedVersionsSummaryRequest, RiseCtlGetPinnedVersionsSummaryResponse }
            ,{ hummock_client, rise_ctl_get_pinned_snapshots_summary, RiseCtlGetPinnedSnapshotsSummaryRequest, RiseCtlGetPinnedSnapshotsSummaryResponse }
            ,{ hummock_client, rise_ctl_list_compaction_group, RiseCtlListCompactionGroupRequest, RiseCtlListCompactionGroupResponse }
            ,{ hummock_client, rise_ctl_update_compaction_config, RiseCtlUpdateCompactionConfigRequest, RiseCtlUpdateCompactionConfigResponse }
            ,{ hummock_client, rise_ctl_get_checkpoint_version, RiseCtlGetCheckpointVersionRequest, RiseCtlGetCheckpointVersionResponse }
            ,{ hummock_client, rise_ctl_pause_version_checkpoint, RiseCtlPauseVersionCheckpointRequest, RiseCtlPauseVersionCheckpointResponse }
            ,{ hummock_client, rise_ctl_resume_version_checkpoint, RiseCtlResumeVersionCheckpointRequest, RiseCtlResumeVersionCheckpointResponse }
            ,{ hummock_client, init_metadata_for_replay, InitMetadataForReplayRequest, InitMetadataForReplayResponse }
            ,{ hummock_client, split_compaction_group, SplitCompactionGroupRequest, SplitCompactionGroupResponse }
            ,{ hummock_client, rise_ctl_list_compaction_status, RiseCtlListCompactionStatusRequest, RiseCtlListCompactionStatusResponse }
            ,{ hummock_client, get_compaction_score, GetCompactionScoreRequest, GetCompactionScoreResponse }
            ,{ hummock_client, rise_ctl_rebuild_table_stats, RiseCtlRebuildTableStatsRequest, RiseCtlRebuildTableStatsResponse }
            ,{ hummock_client, subscribe_compaction_event, impl tonic::IntoStreamingRequest<Message = SubscribeCompactionEventRequest>, Streaming<SubscribeCompactionEventResponse> }
            ,{ hummock_client, list_branched_object, ListBranchedObjectRequest, ListBranchedObjectResponse }
            ,{ hummock_client, list_active_write_limit, ListActiveWriteLimitRequest, ListActiveWriteLimitResponse }
            ,{ hummock_client, list_hummock_meta_config, ListHummockMetaConfigRequest, ListHummockMetaConfigResponse }
            ,{ hummock_client, list_compact_task_assignment, ListCompactTaskAssignmentRequest, ListCompactTaskAssignmentResponse }
            ,{ hummock_client, list_compact_task_progress, ListCompactTaskProgressRequest, ListCompactTaskProgressResponse }
            ,{ user_client, create_user, CreateUserRequest, CreateUserResponse }
            ,{ user_client, update_user, UpdateUserRequest, UpdateUserResponse }
            ,{ user_client, drop_user, DropUserRequest, DropUserResponse }
            ,{ user_client, grant_privilege, GrantPrivilegeRequest, GrantPrivilegeResponse }
            ,{ user_client, revoke_privilege, RevokePrivilegeRequest, RevokePrivilegeResponse }
            ,{ scale_client, get_cluster_info, GetClusterInfoRequest, GetClusterInfoResponse }
            ,{ scale_client, reschedule, RescheduleRequest, RescheduleResponse }
            ,{ scale_client, get_reschedule_plan, GetReschedulePlanRequest, GetReschedulePlanResponse }
            ,{ notification_client, subscribe, SubscribeRequest, Streaming<SubscribeResponse> }
            ,{ backup_client, backup_meta, BackupMetaRequest, BackupMetaResponse }
            ,{ backup_client, get_backup_job_status, GetBackupJobStatusRequest, GetBackupJobStatusResponse }
            ,{ backup_client, delete_meta_snapshot, DeleteMetaSnapshotRequest, DeleteMetaSnapshotResponse}
            ,{ backup_client, get_meta_snapshot_manifest, GetMetaSnapshotManifestRequest, GetMetaSnapshotManifestResponse}
            ,{ telemetry_client, get_telemetry_info, GetTelemetryInfoRequest, TelemetryInfoResponse}
            ,{ system_params_client, get_system_params, GetSystemParamsRequest, GetSystemParamsResponse }
            ,{ system_params_client, set_system_param, SetSystemParamRequest, SetSystemParamResponse }
            ,{ serving_client, get_serving_vnode_mappings, GetServingVnodeMappingsRequest, GetServingVnodeMappingsResponse }
            ,{ cloud_client, rw_cloud_validate_source, RwCloudValidateSourceRequest, RwCloudValidateSourceResponse }
            ,{ event_log_client, list_event_log, ListEventLogRequest, ListEventLogResponse }
            ,{ event_log_client, add_event_log, AddEventLogRequest, AddEventLogResponse }
        }
    };
}

impl GrpcMetaClient {
    async fn refresh_client_if_needed(&self, code: Code) {
        if matches!(
            code,
            Code::Unknown | Code::Unimplemented | Code::Unavailable
        ) {
            tracing::debug!("matching tonic code {}", code);
            let (result_sender, result_receiver) = oneshot::channel();
            if self
                .member_monitor_event_sender
                .try_send(result_sender)
                .is_ok()
            {
                if let Ok(Err(e)) = result_receiver.await {
                    tracing::warn!("force refresh meta client failed {}", e);
                }
            } else {
                tracing::debug!("skipping the current refresh, somewhere else is already doing it")
            }
        }
    }
}

impl GrpcMetaClient {
    for_all_meta_rpc! { meta_rpc_client_method_impl }
}

#[cfg(test)]
mod tests {
    use crate::meta_client::MetaAddressStrategy;
    use crate::MetaClient;

    #[test]
    fn test_parse_meta_addr() {
        let results = vec![
            (
                "load-balance+http://abc",
                Some(MetaAddressStrategy::LoadBalance("http://abc".to_string())),
            ),
            ("load-balance+http://abc,http://def", None),
            ("load-balance+http://abc:xxx", None),
            ("", None),
            (
                "http://abc,http://def",
                Some(MetaAddressStrategy::List(vec![
                    "http://abc".to_string(),
                    "http://def".to_string(),
                ])),
            ),
            ("http://abc:xx,http://def", None),
        ];
        for (addr, result) in results {
            let parsed_result = MetaClient::parse_meta_addr(addr);
            match result {
                None => {
                    assert!(parsed_result.is_err());
                }
                Some(strategy) => {
                    assert_eq!(strategy, parsed_result.unwrap())
                }
            }
        }
    }
}<|MERGE_RESOLUTION|>--- conflicted
+++ resolved
@@ -406,12 +406,8 @@
         &self,
         sink: PbSink,
         graph: StreamFragmentGraph,
-<<<<<<< HEAD
+        affected_table_change: Option<ReplaceTablePlan>,
     ) -> Result<CatalogVersion> {
-=======
-        affected_table_change: Option<ReplaceTablePlan>,
-    ) -> Result<(u32, CatalogVersion)> {
->>>>>>> 7633cd48
         let request = CreateSinkRequest {
             sink: Some(sink),
             fragment_graph: Some(graph),
