// Licensed under the Apache License, Version 2.0 (the "License");
// you may not use this file except in compliance with the License.
// You may obtain a copy of the License at
//
//     http://www.apache.org/licenses/LICENSE-2.0
//
// Unless required by applicable law or agreed to in writing, software
// distributed under the License is distributed on an "AS IS" BASIS,
// WITHOUT WARRANTIES OR CONDITIONS OF ANY KIND, either express or implied.
// See the License for the specific language governing permissions and
// limitations under the License.

//! SQL Abstract Syntax Tree (AST) types
mod data_type;
pub(crate) mod ddl;
mod legacy_source;
mod operator;
mod query;
mod statement;
mod value;

#[cfg(not(feature = "std"))]
use alloc::{
    boxed::Box,
    string::{String, ToString},
    vec::Vec,
};
use core::fmt;
use core::fmt::Display;

use itertools::Itertools;
#[cfg(feature = "serde")]
use serde::{Deserialize, Serialize};

pub use self::data_type::{DataType, StructField};
pub use self::ddl::{
    AlterColumnOperation, AlterConnectionOperation, AlterDatabaseOperation, AlterFunctionOperation,
    AlterSchemaOperation, AlterTableOperation, ColumnDef, ColumnOption, ColumnOptionDef,
    ReferentialAction, SourceWatermark, TableConstraint,
};
pub use self::legacy_source::{
    get_delimiter, AvroSchema, CompatibleSourceSchema, DebeziumAvroSchema, ProtobufSchema,
};
pub use self::operator::{BinaryOperator, QualifiedOperator, UnaryOperator};
pub use self::query::{
    Cte, Distinct, Fetch, Join, JoinConstraint, JoinOperator, LateralView, OrderByExpr, Query,
    Select, SelectItem, SetExpr, SetOperator, TableAlias, TableFactor, TableWithJoins, Top, Values,
    With,
};
pub use self::statement::*;
pub use self::value::{
    CstyleEscapedString, DateTimeField, DollarQuotedString, JsonPredicateType, TrimWhereField,
    Value,
};
pub use crate::ast::ddl::{
    AlterIndexOperation, AlterSinkOperation, AlterSourceOperation, AlterSubscriptionOperation,
    AlterViewOperation,
};
use crate::keywords::Keyword;
use crate::parser::{IncludeOption, IncludeOptionItem, Parser, ParserError};

pub struct DisplaySeparated<'a, T>
where
    T: fmt::Display,
{
    slice: &'a [T],
    sep: &'static str,
}

impl<'a, T> fmt::Display for DisplaySeparated<'a, T>
where
    T: fmt::Display,
{
    fn fmt(&self, f: &mut fmt::Formatter<'_>) -> fmt::Result {
        let mut delim = "";
        for t in self.slice {
            write!(f, "{}", delim)?;
            delim = self.sep;
            write!(f, "{}", t)?;
        }
        Ok(())
    }
}

pub fn display_separated<'a, T>(slice: &'a [T], sep: &'static str) -> DisplaySeparated<'a, T>
where
    T: fmt::Display,
{
    DisplaySeparated { slice, sep }
}

pub fn display_comma_separated<T>(slice: &[T]) -> DisplaySeparated<'_, T>
where
    T: fmt::Display,
{
    DisplaySeparated { slice, sep: ", " }
}

/// An identifier, decomposed into its value or character data and the quote style.
#[derive(Debug, Clone, PartialEq, Eq, Hash)]
#[cfg_attr(feature = "serde", derive(Serialize, Deserialize))]
pub struct Ident {
    /// The value of the identifier without quotes.
    pub(crate) value: String,
    /// The starting quote if any. Valid quote characters are the single quote,
    /// double quote, backtick, and opening square bracket.
    pub(crate) quote_style: Option<char>,
}

impl Ident {
    /// Create a new identifier with the given value and no quotes.
    /// the given value must not be a empty string.
    pub fn new_unchecked<S>(value: S) -> Self
    where
        S: Into<String>,
    {
        Ident {
            value: value.into(),
            quote_style: None,
        }
    }

    /// Create a new quoted identifier with the given quote and value.
    /// the given value must not be a empty string and the given quote must be in ['\'', '"', '`',
    /// '['].
    pub fn with_quote_unchecked<S>(quote: char, value: S) -> Self
    where
        S: Into<String>,
    {
        Ident {
            value: value.into(),
            quote_style: Some(quote),
        }
    }

    /// Create a new quoted identifier with the given quote and value.
    /// returns ParserError when the given string is empty or the given quote is illegal.
    pub fn with_quote_check<S>(quote: char, value: S) -> Result<Ident, ParserError>
    where
        S: Into<String>,
    {
        let value_str = value.into();
        if value_str.is_empty() {
            return Err(ParserError::ParserError(format!(
                "zero-length delimited identifier at or near \"{value_str}\""
            )));
        }

        if !(quote == '\'' || quote == '"' || quote == '`' || quote == '[') {
            return Err(ParserError::ParserError(
                "unexpected quote style".to_string(),
            ));
        }

        Ok(Ident {
            value: value_str,
            quote_style: Some(quote),
        })
    }

    /// Value after considering quote style
    /// In certain places, double quotes can force case-sensitive, but not always
    /// e.g. session variables.
    pub fn real_value(&self) -> String {
        match self.quote_style {
            Some('"') => self.value.clone(),
            _ => self.value.to_lowercase(),
        }
    }

    pub fn quote_style(&self) -> Option<char> {
        self.quote_style
    }
}

impl From<&str> for Ident {
    fn from(value: &str) -> Self {
        Ident {
            value: value.to_string(),
            quote_style: None,
        }
    }
}

impl ParseTo for Ident {
    fn parse_to(parser: &mut Parser) -> Result<Self, ParserError> {
        parser.parse_identifier()
    }
}

impl fmt::Display for Ident {
    fn fmt(&self, f: &mut fmt::Formatter<'_>) -> fmt::Result {
        match self.quote_style {
            Some(q) if q == '"' || q == '\'' || q == '`' => write!(f, "{}{}{}", q, self.value, q),
            Some('[') => write!(f, "[{}]", self.value),
            None => f.write_str(&self.value),
            _ => panic!("unexpected quote style"),
        }
    }
}

/// A name of a table, view, custom type, etc., possibly multi-part, i.e. db.schema.obj
///
/// Is is ensured to be non-empty.
#[derive(Debug, Clone, PartialEq, Eq, Hash)]
#[cfg_attr(feature = "serde", derive(Serialize, Deserialize))]
pub struct ObjectName(pub Vec<Ident>);

impl ObjectName {
    pub fn real_value(&self) -> String {
        self.0
            .iter()
            .map(|ident| ident.real_value())
            .collect::<Vec<_>>()
            .join(".")
    }

    pub fn from_test_str(s: &str) -> Self {
        ObjectName::from(vec![s.into()])
    }
}

impl fmt::Display for ObjectName {
    fn fmt(&self, f: &mut fmt::Formatter<'_>) -> fmt::Result {
        write!(f, "{}", display_separated(&self.0, "."))
    }
}

impl ParseTo for ObjectName {
    fn parse_to(p: &mut Parser) -> Result<Self, ParserError> {
        p.parse_object_name()
    }
}

impl From<Vec<Ident>> for ObjectName {
    fn from(value: Vec<Ident>) -> Self {
        Self(value)
    }
}

/// For array type `ARRAY[..]` or `[..]`
#[derive(Debug, Clone, PartialEq, Eq, Hash)]
#[cfg_attr(feature = "serde", derive(Serialize, Deserialize))]
pub struct Array {
    /// The list of expressions between brackets
    pub elem: Vec<Expr>,

    /// `true` for  `ARRAY[..]`, `false` for `[..]`
    pub named: bool,
}

impl fmt::Display for Array {
    fn fmt(&self, f: &mut fmt::Formatter<'_>) -> fmt::Result {
        write!(
            f,
            "{}[{}]",
            if self.named { "ARRAY" } else { "" },
            display_comma_separated(&self.elem)
        )
    }
}

/// An escape character, to represent '' or a single character.
#[derive(Copy, Clone, Debug, PartialEq, Eq, Hash)]
#[cfg_attr(feature = "serde", derive(Serialize, Deserialize))]
pub struct EscapeChar(Option<char>);

impl EscapeChar {
    pub fn escape(ch: char) -> Self {
        Self(Some(ch))
    }

    pub fn empty() -> Self {
        Self(None)
    }
}

impl fmt::Display for EscapeChar {
    fn fmt(&self, f: &mut fmt::Formatter<'_>) -> fmt::Result {
        match self.0 {
            Some(ch) => write!(f, "{}", ch),
            None => f.write_str(""),
        }
    }
}

/// An SQL expression of any type.
///
/// The parser does not distinguish between expressions of different types
/// (e.g. boolean vs string), so the caller must handle expressions of
/// inappropriate type, like `WHERE 1` or `SELECT 1=1`, as necessary.
#[derive(Debug, Clone, PartialEq, Eq, Hash)]
#[cfg_attr(feature = "serde", derive(Serialize, Deserialize))]
pub enum Expr {
    /// Identifier e.g. table name or column name
    Identifier(Ident),
    /// Multi-part identifier, e.g. `table_alias.column` or `schema.table.col`
    CompoundIdentifier(Vec<Ident>),
    /// Struct-field identifier.
    /// Expr is an arbitrary expression, returning either a table or a column.
    /// Idents are consecutive field accesses.
    /// e.g. `(table.v1).v2` or `(table).v1.v2`
    ///
    /// It must contain parentheses to be distinguished from a [`Expr::CompoundIdentifier`].
    /// See also <https://www.postgresql.org/docs/current/rowtypes.html#ROWTYPES-ACCESSING>
    ///
    /// The left parentheses must be put at the beginning of the expression.
    /// The first parenthesized part is the `expr` part, and the rest are flattened into `idents`.
    /// e.g., `((v1).v2.v3).v4` is equivalent to `(v1).v2.v3.v4`.
    FieldIdentifier(Box<Expr>, Vec<Ident>),
    /// `IS NULL` operator
    IsNull(Box<Expr>),
    /// `IS NOT NULL` operator
    IsNotNull(Box<Expr>),
    /// `IS TRUE` operator
    IsTrue(Box<Expr>),
    /// `IS NOT TRUE` operator
    IsNotTrue(Box<Expr>),
    /// `IS FALSE` operator
    IsFalse(Box<Expr>),
    /// `IS NOT FALSE` operator
    IsNotFalse(Box<Expr>),
    /// `IS UNKNOWN` operator
    IsUnknown(Box<Expr>),
    /// `IS NOT UNKNOWN` operator
    IsNotUnknown(Box<Expr>),
    /// `IS DISTINCT FROM` operator
    IsDistinctFrom(Box<Expr>, Box<Expr>),
    /// `IS NOT DISTINCT FROM` operator
    IsNotDistinctFrom(Box<Expr>, Box<Expr>),
    /// ```text
    /// IS [ NOT ] JSON [ VALUE | ARRAY | OBJECT | SCALAR ]
    /// [ { WITH | WITHOUT } UNIQUE [ KEYS ] ]
    /// ```
    IsJson {
        expr: Box<Expr>,
        negated: bool,
        item_type: JsonPredicateType,
        unique_keys: bool,
    },
    /// `[ NOT ] IN (val1, val2, ...)`
    InList {
        expr: Box<Expr>,
        list: Vec<Expr>,
        negated: bool,
    },
    /// `[ NOT ] IN (SELECT ...)`
    InSubquery {
        expr: Box<Expr>,
        subquery: Box<Query>,
        negated: bool,
    },
    /// `<expr> [ NOT ] BETWEEN <low> AND <high>`
    Between {
        expr: Box<Expr>,
        negated: bool,
        low: Box<Expr>,
        high: Box<Expr>,
    },
    /// LIKE
    Like {
        negated: bool,
        expr: Box<Expr>,
        pattern: Box<Expr>,
        escape_char: Option<EscapeChar>,
    },
    /// ILIKE (case-insensitive LIKE)
    ILike {
        negated: bool,
        expr: Box<Expr>,
        pattern: Box<Expr>,
        escape_char: Option<EscapeChar>,
    },
    /// `<expr> [ NOT ] SIMILAR TO <pat> ESCAPE <esc_text>`
    SimilarTo {
        negated: bool,
        expr: Box<Expr>,
        pattern: Box<Expr>,
        escape_char: Option<EscapeChar>,
    },
    /// Binary operation e.g. `1 + 1` or `foo > bar`
    BinaryOp {
        left: Box<Expr>,
        op: BinaryOperator,
        right: Box<Expr>,
    },
    /// Some operation e.g. `foo > Some(bar)`, It will be wrapped in the right side of BinaryExpr
    SomeOp(Box<Expr>),
    /// ALL operation e.g. `foo > ALL(bar)`, It will be wrapped in the right side of BinaryExpr
    AllOp(Box<Expr>),
    /// Unary operation e.g. `NOT foo`
    UnaryOp {
        op: UnaryOperator,
        expr: Box<Expr>,
    },
    /// CAST an expression to a different data type e.g. `CAST(foo AS VARCHAR)`
    Cast {
        expr: Box<Expr>,
        data_type: DataType,
    },
    /// TRY_CAST an expression to a different data type e.g. `TRY_CAST(foo AS VARCHAR)`
    //  this differs from CAST in the choice of how to implement invalid conversions
    TryCast {
        expr: Box<Expr>,
        data_type: DataType,
    },
    /// AT TIME ZONE converts `timestamp without time zone` to/from `timestamp with time zone` with
    /// explicitly specified zone
    AtTimeZone {
        timestamp: Box<Expr>,
        time_zone: String,
    },
    /// `EXTRACT(DateTimeField FROM <expr>)`
    Extract {
        field: String,
        expr: Box<Expr>,
    },
    /// `SUBSTRING(<expr> [FROM <expr>] [FOR <expr>])`
    Substring {
        expr: Box<Expr>,
        substring_from: Option<Box<Expr>>,
        substring_for: Option<Box<Expr>>,
    },
    /// `POSITION(<expr> IN <expr>)`
    Position {
        substring: Box<Expr>,
        string: Box<Expr>,
    },
    /// `OVERLAY(<expr> PLACING <expr> FROM <expr> [ FOR <expr> ])`
    Overlay {
        expr: Box<Expr>,
        new_substring: Box<Expr>,
        start: Box<Expr>,
        count: Option<Box<Expr>>,
    },
    /// `TRIM([BOTH | LEADING | TRAILING] [<expr>] FROM <expr>)`\
    /// Or\
    /// `TRIM([BOTH | LEADING | TRAILING] [FROM] <expr> [, <expr>])`
    Trim {
        expr: Box<Expr>,
        // ([BOTH | LEADING | TRAILING], <expr>)
        trim_where: Option<TrimWhereField>,
        trim_what: Option<Box<Expr>>,
    },
    /// `expr COLLATE collation`
    Collate {
        expr: Box<Expr>,
        collation: ObjectName,
    },
    /// Nested expression e.g. `(foo > bar)` or `(1)`
    Nested(Box<Expr>),
    /// A literal value, such as string, number, date or NULL
    Value(Value),
    /// Parameter Symbol e.g. `$1`, `$1::int`
    Parameter {
        index: u64,
    },
    /// A constant of form `<data_type> 'value'`.
    /// This can represent ANSI SQL `DATE`, `TIME`, and `TIMESTAMP` literals (such as `DATE
    /// '2020-01-01'`), as well as constants of other types (a non-standard PostgreSQL extension).
    TypedString {
        data_type: DataType,
        value: String,
    },
    /// Scalar function call e.g. `LEFT(foo, 5)`
    Function(Function),
    /// `CASE [<operand>] WHEN <condition> THEN <result> ... [ELSE <result>] END`
    ///
    /// Note we only recognize a complete single expression as `<condition>`,
    /// not `< 0` nor `1, 2, 3` as allowed in a `<simple when clause>` per
    /// <https://jakewheat.github.io/sql-overview/sql-2011-foundation-grammar.html#simple-when-clause>
    Case {
        operand: Option<Box<Expr>>,
        conditions: Vec<Expr>,
        results: Vec<Expr>,
        else_result: Option<Box<Expr>>,
    },
    /// An exists expression `EXISTS(SELECT ...)`, used in expressions like
    /// `WHERE EXISTS (SELECT ...)`.
    Exists(Box<Query>),
    /// A parenthesized subquery `(SELECT ...)`, used in expression like
    /// `SELECT (subquery) AS x` or `WHERE (subquery) = x`
    Subquery(Box<Query>),
    /// The `GROUPING SETS` expr.
    GroupingSets(Vec<Vec<Expr>>),
    /// The `CUBE` expr.
    Cube(Vec<Vec<Expr>>),
    /// The `ROLLUP` expr.
    Rollup(Vec<Vec<Expr>>),
    /// The `ROW` expr. The `ROW` keyword can be omitted,
    Row(Vec<Expr>),
    /// An array constructor `ARRAY[[2,3,4],[5,6,7]]`
    Array(Array),
    /// An array constructing subquery `ARRAY(SELECT 2 UNION SELECT 3)`
    ArraySubquery(Box<Query>),
    /// A subscript expression `arr[1]`
    ArrayIndex {
        obj: Box<Expr>,
        index: Box<Expr>,
    },
    /// A slice expression `arr[1:3]`
    ArrayRangeIndex {
        obj: Box<Expr>,
        start: Option<Box<Expr>>,
        end: Option<Box<Expr>>,
    },
    LambdaFunction {
        args: Vec<Ident>,
        body: Box<Expr>,
    },
}

impl fmt::Display for Expr {
    #[expect(clippy::disallowed_methods, reason = "use zip_eq")]
    fn fmt(&self, f: &mut fmt::Formatter<'_>) -> fmt::Result {
        match self {
            Expr::Identifier(s) => write!(f, "{}", s),
            Expr::CompoundIdentifier(s) => write!(f, "{}", display_separated(s, ".")),
            Expr::FieldIdentifier(ast, s) => write!(f, "({}).{}", ast, display_separated(s, ".")),
            Expr::IsNull(ast) => write!(f, "{} IS NULL", ast),
            Expr::IsNotNull(ast) => write!(f, "{} IS NOT NULL", ast),
            Expr::IsTrue(ast) => write!(f, "{} IS TRUE", ast),
            Expr::IsNotTrue(ast) => write!(f, "{} IS NOT TRUE", ast),
            Expr::IsFalse(ast) => write!(f, "{} IS FALSE", ast),
            Expr::IsNotFalse(ast) => write!(f, "{} IS NOT FALSE", ast),
            Expr::IsUnknown(ast) => write!(f, "{} IS UNKNOWN", ast),
            Expr::IsNotUnknown(ast) => write!(f, "{} IS NOT UNKNOWN", ast),
            Expr::IsJson {
                expr,
                negated,
                item_type,
                unique_keys,
            } => write!(
                f,
                "{} IS {}JSON{}{}",
                expr,
                if *negated { "NOT " } else { "" },
                item_type,
                if *unique_keys {
                    " WITH UNIQUE KEYS"
                } else {
                    ""
                },
            ),
            Expr::InList {
                expr,
                list,
                negated,
            } => write!(
                f,
                "{} {}IN ({})",
                expr,
                if *negated { "NOT " } else { "" },
                display_comma_separated(list)
            ),
            Expr::InSubquery {
                expr,
                subquery,
                negated,
            } => write!(
                f,
                "{} {}IN ({})",
                expr,
                if *negated { "NOT " } else { "" },
                subquery
            ),
            Expr::Between {
                expr,
                negated,
                low,
                high,
            } => write!(
                f,
                "{} {}BETWEEN {} AND {}",
                expr,
                if *negated { "NOT " } else { "" },
                low,
                high
            ),
            Expr::Like {
                negated,
                expr,
                pattern,
                escape_char,
            } => match escape_char {
                Some(ch) => write!(
                    f,
                    "{} {}LIKE {} ESCAPE '{}'",
                    expr,
                    if *negated { "NOT " } else { "" },
                    pattern,
                    ch
                ),
                _ => write!(
                    f,
                    "{} {}LIKE {}",
                    expr,
                    if *negated { "NOT " } else { "" },
                    pattern
                ),
            },
            Expr::ILike {
                negated,
                expr,
                pattern,
                escape_char,
            } => match escape_char {
                Some(ch) => write!(
                    f,
                    "{} {}ILIKE {} ESCAPE '{}'",
                    expr,
                    if *negated { "NOT " } else { "" },
                    pattern,
                    ch
                ),
                _ => write!(
                    f,
                    "{} {}ILIKE {}",
                    expr,
                    if *negated { "NOT " } else { "" },
                    pattern
                ),
            },
            Expr::SimilarTo {
                negated,
                expr,
                pattern,
                escape_char,
            } => match escape_char {
                Some(ch) => write!(
                    f,
                    "{} {}SIMILAR TO {} ESCAPE '{}'",
                    expr,
                    if *negated { "NOT " } else { "" },
                    pattern,
                    ch
                ),
                _ => write!(
                    f,
                    "{} {}SIMILAR TO {}",
                    expr,
                    if *negated { "NOT " } else { "" },
                    pattern
                ),
            },
            Expr::BinaryOp { left, op, right } => write!(f, "{} {} {}", left, op, right),
            Expr::SomeOp(expr) => write!(f, "SOME({})", expr),
            Expr::AllOp(expr) => write!(f, "ALL({})", expr),
            Expr::UnaryOp { op, expr } => {
                if op == &UnaryOperator::PGPostfixFactorial {
                    write!(f, "{}{}", expr, op)
                } else {
                    write!(f, "{} {}", op, expr)
                }
            }
            Expr::Cast { expr, data_type } => write!(f, "CAST({} AS {})", expr, data_type),
            Expr::TryCast { expr, data_type } => write!(f, "TRY_CAST({} AS {})", expr, data_type),
            Expr::AtTimeZone {
                timestamp,
                time_zone,
            } => write!(f, "{} AT TIME ZONE '{}'", timestamp, time_zone),
            Expr::Extract { field, expr } => write!(f, "EXTRACT({} FROM {})", field, expr),
            Expr::Collate { expr, collation } => write!(f, "{} COLLATE {}", expr, collation),
            Expr::Nested(ast) => write!(f, "({})", ast),
            Expr::Value(v) => write!(f, "{}", v),
            Expr::Parameter { index } => write!(f, "${}", index),
            Expr::TypedString { data_type, value } => {
                write!(f, "{}", data_type)?;
                write!(f, " '{}'", &value::escape_single_quote_string(value))
            }
            Expr::Function(fun) => write!(f, "{}", fun),
            Expr::Case {
                operand,
                conditions,
                results,
                else_result,
            } => {
                write!(f, "CASE")?;
                if let Some(operand) = operand {
                    write!(f, " {}", operand)?;
                }
                for (c, r) in conditions.iter().zip_eq(results) {
                    write!(f, " WHEN {} THEN {}", c, r)?;
                }

                if let Some(else_result) = else_result {
                    write!(f, " ELSE {}", else_result)?;
                }
                write!(f, " END")
            }
            Expr::Exists(s) => write!(f, "EXISTS ({})", s),
            Expr::Subquery(s) => write!(f, "({})", s),
            Expr::GroupingSets(sets) => {
                write!(f, "GROUPING SETS (")?;
                let mut sep = "";
                for set in sets {
                    write!(f, "{}", sep)?;
                    sep = ", ";
                    write!(f, "({})", display_comma_separated(set))?;
                }
                write!(f, ")")
            }
            Expr::Cube(sets) => {
                write!(f, "CUBE (")?;
                let mut sep = "";
                for set in sets {
                    write!(f, "{}", sep)?;
                    sep = ", ";
                    if set.len() == 1 {
                        write!(f, "{}", set[0])?;
                    } else {
                        write!(f, "({})", display_comma_separated(set))?;
                    }
                }
                write!(f, ")")
            }
            Expr::Rollup(sets) => {
                write!(f, "ROLLUP (")?;
                let mut sep = "";
                for set in sets {
                    write!(f, "{}", sep)?;
                    sep = ", ";
                    if set.len() == 1 {
                        write!(f, "{}", set[0])?;
                    } else {
                        write!(f, "({})", display_comma_separated(set))?;
                    }
                }
                write!(f, ")")
            }
            Expr::Substring {
                expr,
                substring_from,
                substring_for,
            } => {
                write!(f, "SUBSTRING({}", expr)?;
                if let Some(from_part) = substring_from {
                    write!(f, " FROM {}", from_part)?;
                }
                if let Some(from_part) = substring_for {
                    write!(f, " FOR {}", from_part)?;
                }

                write!(f, ")")
            }
            Expr::Position { substring, string } => {
                write!(f, "POSITION({} IN {})", substring, string)
            }
            Expr::Overlay {
                expr,
                new_substring,
                start,
                count,
            } => {
                write!(f, "OVERLAY({}", expr)?;
                write!(f, " PLACING {}", new_substring)?;
                write!(f, " FROM {}", start)?;

                if let Some(count_expr) = count {
                    write!(f, " FOR {}", count_expr)?;
                }

                write!(f, ")")
            }
            Expr::IsDistinctFrom(a, b) => write!(f, "{} IS DISTINCT FROM {}", a, b),
            Expr::IsNotDistinctFrom(a, b) => write!(f, "{} IS NOT DISTINCT FROM {}", a, b),
            Expr::Trim {
                expr,
                trim_where,
                trim_what,
            } => {
                write!(f, "TRIM(")?;
                if let Some(ident) = trim_where {
                    write!(f, "{} ", ident)?;
                }
                if let Some(trim_char) = trim_what {
                    write!(f, "{} ", trim_char)?;
                }
                write!(f, "FROM {})", expr)
            }
            Expr::Row(exprs) => write!(
                f,
                "ROW({})",
                exprs
                    .iter()
                    .map(|v| v.to_string())
                    .collect::<Vec<String>>()
                    .as_slice()
                    .join(", ")
            ),
            Expr::ArrayIndex { obj, index } => {
                write!(f, "{}[{}]", obj, index)?;
                Ok(())
            }
            Expr::ArrayRangeIndex { obj, start, end } => {
                let start_str = match start {
                    None => "".to_string(),
                    Some(start) => format!("{}", start),
                };
                let end_str = match end {
                    None => "".to_string(),
                    Some(end) => format!("{}", end),
                };
                write!(f, "{}[{}:{}]", obj, start_str, end_str)?;
                Ok(())
            }
            Expr::Array(exprs) => write!(f, "{}", exprs),
            Expr::ArraySubquery(s) => write!(f, "ARRAY ({})", s),
            Expr::LambdaFunction { args, body } => {
                write!(
                    f,
                    "|{}| {}",
                    args.iter().map(ToString::to_string).join(", "),
                    body
                )
            }
        }
    }
}

/// A window specification (i.e. `OVER (PARTITION BY .. ORDER BY .. etc.)`)
#[derive(Debug, Clone, PartialEq, Eq, Hash)]
#[cfg_attr(feature = "serde", derive(Serialize, Deserialize))]
pub struct WindowSpec {
    pub partition_by: Vec<Expr>,
    pub order_by: Vec<OrderByExpr>,
    pub window_frame: Option<WindowFrame>,
}

impl fmt::Display for WindowSpec {
    fn fmt(&self, f: &mut fmt::Formatter<'_>) -> fmt::Result {
        let mut delim = "";
        if !self.partition_by.is_empty() {
            delim = " ";
            write!(
                f,
                "PARTITION BY {}",
                display_comma_separated(&self.partition_by)
            )?;
        }
        if !self.order_by.is_empty() {
            f.write_str(delim)?;
            delim = " ";
            write!(f, "ORDER BY {}", display_comma_separated(&self.order_by))?;
        }
        if let Some(window_frame) = &self.window_frame {
            f.write_str(delim)?;
            window_frame.fmt(f)?;
        }
        Ok(())
    }
}

/// Specifies the data processed by a window function, e.g.
/// `RANGE UNBOUNDED PRECEDING` or `ROWS BETWEEN 5 PRECEDING AND CURRENT ROW`.
///
/// Note: The parser does not validate the specified bounds; the caller should
/// reject invalid bounds like `ROWS UNBOUNDED FOLLOWING` before execution.
#[derive(Debug, Clone, PartialEq, Eq, Hash)]
#[cfg_attr(feature = "serde", derive(Serialize, Deserialize))]
pub struct WindowFrame {
    pub units: WindowFrameUnits,
    pub start_bound: WindowFrameBound,
    /// The right bound of the `BETWEEN .. AND` clause. The end bound of `None`
    /// indicates the shorthand form (e.g. `ROWS 1 PRECEDING`), which must
    /// behave the same as `end_bound = WindowFrameBound::CurrentRow`.
    pub end_bound: Option<WindowFrameBound>,
    pub exclusion: Option<WindowFrameExclusion>,
}

#[derive(Debug, Clone, PartialEq, Eq, Hash)]
#[cfg_attr(feature = "serde", derive(Serialize, Deserialize))]
pub enum WindowFrameUnits {
    Rows,
    Range,
    Groups,
}

impl fmt::Display for WindowFrame {
    fn fmt(&self, f: &mut fmt::Formatter<'_>) -> fmt::Result {
        if let Some(end_bound) = &self.end_bound {
            write!(
                f,
                "{} BETWEEN {} AND {}",
                self.units, self.start_bound, end_bound
            )
        } else {
            write!(f, "{} {}", self.units, self.start_bound)
        }
    }
}

impl fmt::Display for WindowFrameUnits {
    fn fmt(&self, f: &mut fmt::Formatter<'_>) -> fmt::Result {
        f.write_str(match self {
            WindowFrameUnits::Rows => "ROWS",
            WindowFrameUnits::Range => "RANGE",
            WindowFrameUnits::Groups => "GROUPS",
        })
    }
}

/// Specifies [WindowFrame]'s `start_bound` and `end_bound`
#[derive(Debug, Clone, PartialEq, Eq, Hash)]
#[cfg_attr(feature = "serde", derive(Serialize, Deserialize))]
pub enum WindowFrameBound {
    /// `CURRENT ROW`
    CurrentRow,
    /// `<offset> PRECEDING` or `UNBOUNDED PRECEDING`
    Preceding(Option<Box<Expr>>),
    /// `<offset> FOLLOWING` or `UNBOUNDED FOLLOWING`.
    Following(Option<Box<Expr>>),
}

impl fmt::Display for WindowFrameBound {
    fn fmt(&self, f: &mut fmt::Formatter<'_>) -> fmt::Result {
        match self {
            WindowFrameBound::CurrentRow => f.write_str("CURRENT ROW"),
            WindowFrameBound::Preceding(None) => f.write_str("UNBOUNDED PRECEDING"),
            WindowFrameBound::Following(None) => f.write_str("UNBOUNDED FOLLOWING"),
            WindowFrameBound::Preceding(Some(n)) => write!(f, "{} PRECEDING", n),
            WindowFrameBound::Following(Some(n)) => write!(f, "{} FOLLOWING", n),
        }
    }
}

/// Frame exclusion option of [WindowFrame].
#[derive(Debug, Copy, Clone, PartialEq, Eq, Hash)]
#[cfg_attr(feature = "serde", derive(Serialize, Deserialize))]
pub enum WindowFrameExclusion {
    CurrentRow,
    Group,
    Ties,
    NoOthers,
}

impl fmt::Display for WindowFrameExclusion {
    fn fmt(&self, f: &mut fmt::Formatter<'_>) -> fmt::Result {
        match self {
            WindowFrameExclusion::CurrentRow => f.write_str("EXCLUDE CURRENT ROW"),
            WindowFrameExclusion::Group => f.write_str("EXCLUDE GROUP"),
            WindowFrameExclusion::Ties => f.write_str("EXCLUDE TIES"),
            WindowFrameExclusion::NoOthers => f.write_str("EXCLUDE NO OTHERS"),
        }
    }
}

#[derive(Debug, Clone, PartialEq, Eq, Hash)]
#[cfg_attr(feature = "serde", derive(Serialize, Deserialize))]
pub enum AddDropSync {
    ADD,
    DROP,
    SYNC,
}

impl fmt::Display for AddDropSync {
    fn fmt(&self, f: &mut fmt::Formatter<'_>) -> fmt::Result {
        match self {
            AddDropSync::SYNC => f.write_str("SYNC PARTITIONS"),
            AddDropSync::DROP => f.write_str("DROP PARTITIONS"),
            AddDropSync::ADD => f.write_str("ADD PARTITIONS"),
        }
    }
}

#[derive(Debug, Clone, PartialEq, Eq, Hash)]
#[cfg_attr(feature = "serde", derive(Serialize, Deserialize))]
pub enum ShowObject {
    Table { schema: Option<Ident> },
    InternalTable { schema: Option<Ident> },
    Database,
    Schema,
    View { schema: Option<Ident> },
    MaterializedView { schema: Option<Ident> },
    Source { schema: Option<Ident> },
    Sink { schema: Option<Ident> },
    Subscription { schema: Option<Ident> },
    Columns { table: ObjectName },
    Connection { schema: Option<Ident> },
    Function { schema: Option<Ident> },
    Indexes { table: ObjectName },
    Cluster,
    Jobs,
    ProcessList,
}

#[derive(Debug, Clone, PartialEq, Eq, Hash)]
#[cfg_attr(feature = "serde", derive(Serialize, Deserialize))]
pub struct JobIdents(pub Vec<u32>);

impl fmt::Display for ShowObject {
    fn fmt(&self, f: &mut fmt::Formatter<'_>) -> fmt::Result {
        fn fmt_schema(schema: &Option<Ident>) -> String {
            if let Some(schema) = schema {
                format!(" FROM {}", schema.value)
            } else {
                "".to_string()
            }
        }

        match self {
            ShowObject::Database => f.write_str("DATABASES"),
            ShowObject::Schema => f.write_str("SCHEMAS"),
            ShowObject::Table { schema } => {
                write!(f, "TABLES{}", fmt_schema(schema))
            }
            ShowObject::InternalTable { schema } => {
                write!(f, "INTERNAL TABLES{}", fmt_schema(schema))
            }
            ShowObject::View { schema } => {
                write!(f, "VIEWS{}", fmt_schema(schema))
            }
            ShowObject::MaterializedView { schema } => {
                write!(f, "MATERIALIZED VIEWS{}", fmt_schema(schema))
            }
            ShowObject::Source { schema } => write!(f, "SOURCES{}", fmt_schema(schema)),
            ShowObject::Sink { schema } => write!(f, "SINKS{}", fmt_schema(schema)),
            ShowObject::Columns { table } => write!(f, "COLUMNS FROM {}", table),
            ShowObject::Connection { schema } => write!(f, "CONNECTIONS{}", fmt_schema(schema)),
            ShowObject::Function { schema } => write!(f, "FUNCTIONS{}", fmt_schema(schema)),
            ShowObject::Indexes { table } => write!(f, "INDEXES FROM {}", table),
            ShowObject::Cluster => {
                write!(f, "CLUSTER")
            }
            ShowObject::Jobs => write!(f, "JOBS"),
            ShowObject::ProcessList => write!(f, "PROCESSLIST"),
            ShowObject::Subscription { schema } => write!(f, "SUBSCRIPTIONS{}", fmt_schema(schema)),
        }
    }
}

#[derive(Debug, Clone, PartialEq, Eq, Hash)]
#[cfg_attr(feature = "serde", derive(Serialize, Deserialize))]
pub enum ShowCreateType {
    Table,
    MaterializedView,
    View,
    Index,
    Source,
    Sink,
    Function,
    Subscription,
}

impl fmt::Display for ShowCreateType {
    fn fmt(&self, f: &mut fmt::Formatter<'_>) -> fmt::Result {
        match self {
            ShowCreateType::Table => f.write_str("TABLE"),
            ShowCreateType::MaterializedView => f.write_str("MATERIALIZED VIEW"),
            ShowCreateType::View => f.write_str("VIEW"),
            ShowCreateType::Index => f.write_str("INDEX"),
            ShowCreateType::Source => f.write_str("SOURCE"),
            ShowCreateType::Sink => f.write_str("SINK"),
            ShowCreateType::Function => f.write_str("FUNCTION"),
            ShowCreateType::Subscription => f.write_str("SUBSCRIPTION"),
        }
    }
}

#[derive(Debug, Clone, PartialEq, Eq, Hash)]
#[cfg_attr(feature = "serde", derive(Serialize, Deserialize))]
pub enum CommentObject {
    Column,
    Table,
}

impl fmt::Display for CommentObject {
    fn fmt(&self, f: &mut fmt::Formatter<'_>) -> fmt::Result {
        match self {
            CommentObject::Column => f.write_str("COLUMN"),
            CommentObject::Table => f.write_str("TABLE"),
        }
    }
}

#[derive(Debug, Clone, PartialEq, Eq, Hash)]
#[cfg_attr(feature = "serde", derive(Serialize, Deserialize))]
pub enum ExplainType {
    Logical,
    Physical,
    DistSql,
}

impl fmt::Display for ExplainType {
    fn fmt(&self, f: &mut fmt::Formatter<'_>) -> fmt::Result {
        match self {
            ExplainType::Logical => f.write_str("Logical"),
            ExplainType::Physical => f.write_str("Physical"),
            ExplainType::DistSql => f.write_str("DistSQL"),
        }
    }
}

#[derive(Debug, Clone, PartialEq, Eq, Hash)]
#[cfg_attr(feature = "serde", derive(Serialize, Deserialize))]
pub struct ExplainOptions {
    /// Display additional information regarding the plan.
    pub verbose: bool,
    // Trace plan transformation of the optimizer step by step
    pub trace: bool,
    // explain's plan type
    pub explain_type: ExplainType,
}

impl Default for ExplainOptions {
    fn default() -> Self {
        Self {
            verbose: false,
            trace: false,
            explain_type: ExplainType::Physical,
        }
    }
}

impl fmt::Display for ExplainOptions {
    fn fmt(&self, f: &mut fmt::Formatter<'_>) -> fmt::Result {
        let default = Self::default();
        if *self == default {
            Ok(())
        } else {
            let mut option_strs = vec![];
            if self.verbose {
                option_strs.push("VERBOSE".to_string());
            }
            if self.trace {
                option_strs.push("TRACE".to_string());
            }
            if self.explain_type == default.explain_type {
                option_strs.push(self.explain_type.to_string());
            }
            write!(f, "{}", option_strs.iter().format(","))
        }
    }
}

#[derive(Debug, Clone, PartialEq, Eq, Hash)]
#[cfg_attr(feature = "serde", derive(Serialize, Deserialize))]
pub struct CdcTableInfo {
    pub source_name: ObjectName,
    pub external_table_name: String,
}

/// A top-level statement (SELECT, INSERT, CREATE, etc.)
#[allow(clippy::large_enum_variant)]
#[derive(Debug, Clone, PartialEq, Eq, Hash)]
#[cfg_attr(feature = "serde", derive(Serialize, Deserialize))]
pub enum Statement {
    /// Analyze (Hive)
    Analyze {
        table_name: ObjectName,
    },
    /// Truncate (Hive)
    Truncate {
        table_name: ObjectName,
    },
    /// SELECT
    Query(Box<Query>),
    /// INSERT
    Insert {
        /// TABLE
        table_name: ObjectName,
        /// COLUMNS
        columns: Vec<Ident>,
        /// A SQL query that specifies what to insert
        source: Box<Query>,
        /// Define output of this insert statement
        returning: Vec<SelectItem>,
    },
    Copy {
        /// TABLE
        table_name: ObjectName,
        /// COLUMNS
        columns: Vec<Ident>,
        /// VALUES a vector of values to be copied
        values: Vec<Option<String>>,
    },
    /// UPDATE
    Update {
        /// TABLE
        table_name: ObjectName,
        /// Column assignments
        assignments: Vec<Assignment>,
        /// WHERE
        selection: Option<Expr>,
        /// RETURNING
        returning: Vec<SelectItem>,
    },
    /// DELETE
    Delete {
        /// FROM
        table_name: ObjectName,
        /// WHERE
        selection: Option<Expr>,
        /// RETURNING
        returning: Vec<SelectItem>,
    },
    /// DISCARD
    Discard(DiscardType),
    /// CREATE VIEW
    CreateView {
        or_replace: bool,
        materialized: bool,
        if_not_exists: bool,
        /// View name
        name: ObjectName,
        columns: Vec<Ident>,
        query: Box<Query>,
        emit_mode: Option<EmitMode>,
        with_options: Vec<SqlOption>,
    },
    /// CREATE TABLE
    CreateTable {
        or_replace: bool,
        temporary: bool,
        if_not_exists: bool,
        /// Table name
        name: ObjectName,
        /// Optional schema
        columns: Vec<ColumnDef>,
        // The wildchar position in columns defined in sql. Only exist when using external schema.
        wildcard_idx: Option<usize>,
        constraints: Vec<TableConstraint>,
        with_options: Vec<SqlOption>,
        /// Optional schema of the external source with which the table is created
        source_schema: Option<CompatibleSourceSchema>,
        /// The watermark defined on source.
        source_watermarks: Vec<SourceWatermark>,
        /// Append only table.
        append_only: bool,
        /// On conflict behavior
        on_conflict: Option<OnConflict>,
        /// with_version_column behind on conflict
        with_version_column: Option<String>,
        /// `AS ( query )`
        query: Option<Box<Query>>,
        /// `FROM cdc_source TABLE database_name.table_name`
        cdc_table_info: Option<CdcTableInfo>,
        /// `INCLUDE a AS b INCLUDE c`
        include_column_options: IncludeOption,
    },
    /// CREATE INDEX
    CreateIndex {
        /// index name
        name: ObjectName,
        table_name: ObjectName,
        columns: Vec<OrderByExpr>,
        include: Vec<Ident>,
        distributed_by: Vec<Expr>,
        unique: bool,
        if_not_exists: bool,
    },
    /// CREATE SOURCE
    CreateSource {
        stmt: CreateSourceStatement,
    },
    /// CREATE SINK
    CreateSink {
        stmt: CreateSinkStatement,
    },
    /// CREATE SUBSCRIPTION
    CreateSubscription {
        stmt: CreateSubscriptionStatement,
    },
    /// CREATE CONNECTION
    CreateConnection {
        stmt: CreateConnectionStatement,
    },
    CreateSecret {
        stmt: CreateSecretStatement,
    },
    /// CREATE FUNCTION
    ///
    /// Postgres: <https://www.postgresql.org/docs/15/sql-createfunction.html>
    CreateFunction {
        or_replace: bool,
        temporary: bool,
        name: ObjectName,
        args: Option<Vec<OperateFunctionArg>>,
        returns: Option<CreateFunctionReturns>,
        /// Optional parameters.
        params: CreateFunctionBody,
        with_options: CreateFunctionWithOptions,
    },
    /// CREATE AGGREGATE
    ///
    /// Postgres: <https://www.postgresql.org/docs/15/sql-createaggregate.html>
    CreateAggregate {
        or_replace: bool,
        name: ObjectName,
        args: Vec<OperateFunctionArg>,
        /// Optional parameters.
        returns: Option<DataType>,
        append_only: bool,
        params: CreateFunctionBody,
    },

    /// DECLARE CURSOR
    DeclareCursor {
        stmt: DeclareCursorStatement,
    },

    // FETCH CURSOR
    FetchCursor {
        stmt: FetchCursorStatement,
    },

    // CLOSE CURSOR
    CloseCursor {
        stmt: CloseCursorStatement,
    },

    /// ALTER DATABASE
    AlterDatabase {
        name: ObjectName,
        operation: AlterDatabaseOperation,
    },
    /// ALTER SCHEMA
    AlterSchema {
        name: ObjectName,
        operation: AlterSchemaOperation,
    },
    /// ALTER TABLE
    AlterTable {
        /// Table name
        name: ObjectName,
        operation: AlterTableOperation,
    },
    /// ALTER INDEX
    AlterIndex {
        /// Index name
        name: ObjectName,
        operation: AlterIndexOperation,
    },
    /// ALTER VIEW
    AlterView {
        /// View name
        name: ObjectName,
        materialized: bool,
        operation: AlterViewOperation,
    },
    /// ALTER SINK
    AlterSink {
        /// Sink name
        name: ObjectName,
        operation: AlterSinkOperation,
    },
    AlterSubscription {
        name: ObjectName,
        operation: AlterSubscriptionOperation,
    },
    /// ALTER SOURCE
    AlterSource {
        /// Source name
        name: ObjectName,
        operation: AlterSourceOperation,
    },
    /// ALTER FUNCTION
    AlterFunction {
        /// Function name
        name: ObjectName,
        args: Option<Vec<OperateFunctionArg>>,
        operation: AlterFunctionOperation,
    },
    /// ALTER CONNECTION
    AlterConnection {
        /// Connection name
        name: ObjectName,
        operation: AlterConnectionOperation,
    },
    /// DESCRIBE TABLE OR SOURCE
    Describe {
        /// Table or Source name
        name: ObjectName,
    },
    /// SHOW OBJECT COMMAND
    ShowObjects {
        object: ShowObject,
        filter: Option<ShowStatementFilter>,
    },
    /// SHOW CREATE COMMAND
    ShowCreateObject {
        /// Show create object type
        create_type: ShowCreateType,
        /// Show create object name
        name: ObjectName,
    },
    ShowTransactionIsolationLevel,
    /// CANCEL JOBS COMMAND
    CancelJobs(JobIdents),
    /// KILL COMMAND
    /// Kill process in the show processlist.
    Kill(i32),
    /// DROP
    Drop(DropStatement),
    /// DROP Function
    DropFunction {
        if_exists: bool,
        /// One or more function to drop
        func_desc: Vec<FunctionDesc>,
        /// `CASCADE` or `RESTRICT`
        option: Option<ReferentialAction>,
    },
    /// `SET <variable>`
    ///
    /// Note: this is not a standard SQL statement, but it is supported by at
    /// least MySQL and PostgreSQL. Not all MySQL-specific syntactic forms are
    /// supported yet.
    SetVariable {
        local: bool,
        variable: Ident,
        value: SetVariableValue,
    },
    /// `SHOW <variable>`
    ///
    /// Note: this is a PostgreSQL-specific statement.
    ShowVariable {
        variable: Vec<Ident>,
    },
    /// `START TRANSACTION ...`
    StartTransaction {
        modes: Vec<TransactionMode>,
    },
    /// `BEGIN [ TRANSACTION | WORK ]`
    Begin {
        modes: Vec<TransactionMode>,
    },
    /// ABORT
    Abort,
    /// `SET TRANSACTION ...`
    SetTransaction {
        modes: Vec<TransactionMode>,
        snapshot: Option<Value>,
        session: bool,
    },
    /// `SET [ SESSION | LOCAL ] TIME ZONE { value | 'value' | LOCAL | DEFAULT }`
    SetTimeZone {
        local: bool,
        value: SetTimeZoneValue,
    },
    /// `COMMENT ON ...`
    ///
    /// Note: this is a PostgreSQL-specific statement.
    Comment {
        object_type: CommentObject,
        object_name: ObjectName,
        comment: Option<String>,
    },
    /// `COMMIT [ TRANSACTION | WORK ] [ AND [ NO ] CHAIN ]`
    Commit {
        chain: bool,
    },
    /// `ROLLBACK [ TRANSACTION | WORK ] [ AND [ NO ] CHAIN ]`
    Rollback {
        chain: bool,
    },
    /// CREATE SCHEMA
    CreateSchema {
        schema_name: ObjectName,
        if_not_exists: bool,
    },
    /// CREATE DATABASE
    CreateDatabase {
        db_name: ObjectName,
        if_not_exists: bool,
    },
    /// GRANT privileges ON objects TO grantees
    Grant {
        privileges: Privileges,
        objects: GrantObjects,
        grantees: Vec<Ident>,
        with_grant_option: bool,
        granted_by: Option<Ident>,
    },
    /// REVOKE privileges ON objects FROM grantees
    Revoke {
        privileges: Privileges,
        objects: GrantObjects,
        grantees: Vec<Ident>,
        granted_by: Option<Ident>,
        revoke_grant_option: bool,
        cascade: bool,
    },
    /// `DEALLOCATE [ PREPARE ] { name | ALL }`
    ///
    /// Note: this is a PostgreSQL-specific statement.
    Deallocate {
        name: Ident,
        prepare: bool,
    },
    /// `EXECUTE name [ ( parameter [, ...] ) ]`
    ///
    /// Note: this is a PostgreSQL-specific statement.
    Execute {
        name: Ident,
        parameters: Vec<Expr>,
    },
    /// `PREPARE name [ ( data_type [, ...] ) ] AS statement`
    ///
    /// Note: this is a PostgreSQL-specific statement.
    Prepare {
        name: Ident,
        data_types: Vec<DataType>,
        statement: Box<Statement>,
    },
    /// EXPLAIN / DESCRIBE for select_statement
    Explain {
        /// Carry out the command and show actual run times and other statistics.
        analyze: bool,
        /// A SQL query that specifies what to explain
        statement: Box<Statement>,
        /// options of the explain statement
        options: ExplainOptions,
    },
    /// CREATE USER
    CreateUser(CreateUserStatement),
    /// ALTER USER
    AlterUser(AlterUserStatement),
    /// ALTER SYSTEM SET configuration_parameter { TO | = } { value | 'value' | DEFAULT }
    AlterSystem {
        param: Ident,
        value: SetVariableValue,
    },
    /// FLUSH the current barrier.
    ///
    /// Note: RisingWave specific statement.
    Flush,
    /// WAIT for ALL running stream jobs to finish.
    /// It will block the current session the condition is met.
    Wait,
    /// Trigger stream job recover
    Recover,
}

impl fmt::Display for Statement {
    // Clippy thinks this function is too complicated, but it is painful to
    // split up without extracting structs for each `Statement` variant.
    #[allow(clippy::cognitive_complexity)]
    fn fmt(&self, f: &mut fmt::Formatter<'_>) -> fmt::Result {
        match self {
            Statement::Explain {
                analyze,
                statement,
                options,
            } => {
                write!(f, "EXPLAIN ")?;

                if *analyze {
                    write!(f, "ANALYZE ")?;
                }
                options.fmt(f)?;

                write!(f, "{}", statement)
            }
            Statement::Query(s) => write!(f, "{}", s),
            Statement::Truncate { table_name } => {
                write!(f, "TRUNCATE TABLE {}", table_name)?;
                Ok(())
            }
            Statement::Analyze { table_name } => {
                write!(f, "ANALYZE TABLE {}", table_name)?;
                Ok(())
            }
            Statement::Describe { name } => {
                write!(f, "DESCRIBE {}", name)?;
                Ok(())
            }
            Statement::ShowObjects { object: show_object, filter } => {
                write!(f, "SHOW {}", show_object)?;
                if let Some(filter) = filter {
                    write!(f, " {}", filter)?;
                }
                Ok(())
            }
            Statement::ShowCreateObject { create_type: show_type, name } => {
                write!(f, "SHOW CREATE {} {}", show_type, name)?;
                Ok(())
            }
            Statement::ShowTransactionIsolationLevel => {
                write!(f, "SHOW TRANSACTION ISOLATION LEVEL")?;
                Ok(())
            }
            Statement::Insert {
                table_name,
                columns,
                source,
                returning,
            } => {
                write!(f, "INSERT INTO {table_name} ", table_name = table_name, )?;
                if !columns.is_empty() {
                    write!(f, "({}) ", display_comma_separated(columns))?;
                }
                write!(f, "{}", source)?;
                if !returning.is_empty() {
                    write!(f, " RETURNING ({})", display_comma_separated(returning))?;
                }
                Ok(())
            }
            Statement::Copy {
                table_name,
                columns,
                values,
            } => {
                write!(f, "COPY {}", table_name)?;
                if !columns.is_empty() {
                    write!(f, " ({})", display_comma_separated(columns))?;
                }
                write!(f, " FROM stdin; ")?;
                if !values.is_empty() {
                    writeln!(f)?;
                    let mut delim = "";
                    for v in values {
                        write!(f, "{}", delim)?;
                        delim = "\t";
                        if let Some(v) = v {
                            write!(f, "{}", v)?;
                        } else {
                            write!(f, "\\N")?;
                        }
                    }
                }
                write!(f, "\n\\.")
            }
            Statement::Update {
                table_name,
                assignments,
                selection,
                returning,
            } => {
                write!(f, "UPDATE {}", table_name)?;
                if !assignments.is_empty() {
                    write!(f, " SET {}", display_comma_separated(assignments))?;
                }
                if let Some(selection) = selection {
                    write!(f, " WHERE {}", selection)?;
                }
                if !returning.is_empty() {
                    write!(f, " RETURNING ({})", display_comma_separated(returning))?;
                }
                Ok(())
            }
            Statement::Delete {
                table_name,
                selection,
                returning,
            } => {
                write!(f, "DELETE FROM {}", table_name)?;
                if let Some(selection) = selection {
                    write!(f, " WHERE {}", selection)?;
                }
                if !returning.is_empty() {
                    write!(f, " RETURNING {}", display_comma_separated(returning))?;
                }
                Ok(())
            }
            Statement::CreateDatabase {
                db_name,
                if_not_exists,
            } => {
                write!(f, "CREATE DATABASE")?;
                if *if_not_exists {
                    write!(f, " IF NOT EXISTS")?;
                }
                write!(f, " {}", db_name)?;
                Ok(())
            }
            Statement::CreateFunction {
                or_replace,
                temporary,
                name,
                args,
                returns,
                params,
                with_options,
            } => {
                write!(
                    f,
                    "CREATE {or_replace}{temp}FUNCTION {name}",
                    temp = if *temporary { "TEMPORARY " } else { "" },
                    or_replace = if *or_replace { "OR REPLACE " } else { "" },
                )?;
                if let Some(args) = args {
                    write!(f, "({})", display_comma_separated(args))?;
                }
                if let Some(return_type) = returns {
                    write!(f, " {}", return_type)?;
                }
                write!(f, "{params}")?;
                write!(f, "{with_options}")?;
                Ok(())
            }
            Statement::CreateAggregate {
                or_replace,
                name,
                args,
                returns,
                append_only,
                params,
            } => {
                write!(
                    f,
                    "CREATE {or_replace}AGGREGATE {name}",
                    or_replace = if *or_replace { "OR REPLACE " } else { "" },
                )?;
                write!(f, "({})", display_comma_separated(args))?;
                if let Some(return_type) = returns {
                    write!(f, " RETURNS {}", return_type)?;
                }
                if *append_only {
                    write!(f, " APPEND ONLY")?;
                }
                write!(f, "{params}")?;
                Ok(())
            }
            Statement::CreateView {
                name,
                or_replace,
                if_not_exists,
                columns,
                query,
                materialized,
                with_options,
                emit_mode,
            } => {
                write!(
                    f,
                    "CREATE {or_replace}{materialized}VIEW {if_not_exists}{name}",
                    or_replace = if *or_replace { "OR REPLACE " } else { "" },
                    materialized = if *materialized { "MATERIALIZED " } else { "" },
                    if_not_exists = if *if_not_exists { "IF NOT EXISTS " } else { "" },
                    name = name
                )?;
                if !with_options.is_empty() {
                    write!(f, " WITH ({})", display_comma_separated(with_options))?;
                }
                if !columns.is_empty() {
                    write!(f, " ({})", display_comma_separated(columns))?;
                }
                write!(f, " AS {}", query)?;
                if let Some(emit_mode) = emit_mode {
                    write!(f, " EMIT {}", emit_mode)?;
                }
                Ok(())
            }
            Statement::CreateTable {
                name,
                columns,
                wildcard_idx,
                constraints,
                with_options,
                or_replace,
                if_not_exists,
                temporary,
                source_schema,
                source_watermarks,
                append_only,
                on_conflict,
                with_version_column,
                query,
                cdc_table_info,
                include_column_options,
            } => {
                // We want to allow the following options
                // Empty column list, allowed by PostgreSQL:
                //   `CREATE TABLE t ()`
                // No columns provided for CREATE TABLE AS:
                //   `CREATE TABLE t AS SELECT a from t2`
                // Columns provided for CREATE TABLE AS:
                //   `CREATE TABLE t (a INT) AS SELECT a from t2`
                write!(
                    f,
                    "CREATE {or_replace}{temporary}TABLE {if_not_exists}{name}",
                    or_replace = if *or_replace { "OR REPLACE " } else { "" },
                    if_not_exists = if *if_not_exists { "IF NOT EXISTS " } else { "" },
                    temporary = if *temporary { "TEMPORARY " } else { "" },
                    name = name,
                )?;
                if !columns.is_empty() || !constraints.is_empty() {
                    write!(f, " {}", fmt_create_items(columns, constraints, source_watermarks, *wildcard_idx)?)?;
                } else if query.is_none() {
                    // PostgreSQL allows `CREATE TABLE t ();`, but requires empty parens
                    write!(f, " ()")?;
                }
                if *append_only {
                    write!(f, " APPEND ONLY")?;
                }


                if let Some(on_conflict_behavior) = on_conflict {
                    write!(f, " ON CONFLICT {}", on_conflict_behavior)?;
                }
                if let Some(version_column) = with_version_column {
                    write!(f, " WITH VERSION COLUMN({})", version_column)?;
                }
                if !include_column_options.is_empty() { // (Ident, Option<Ident>)
                    write!(f, "{}", display_comma_separated(
                        include_column_options.iter().map(|option_item: &IncludeOptionItem| {
                            format!("INCLUDE {}{}{}",
                                    option_item.column_type,
                                    if let Some(inner_field) = &option_item.inner_field {
                                        format!(" {}", inner_field)
                                    } else {
                                        "".into()
                                    }
                                    , if let Some(alias) = &option_item.column_alias {
                                    format!(" AS {}", alias)
                                } else {
                                    "".into()
                                }
                            )
                        }).collect_vec().as_slice()
                    ))?;
                }
                if !with_options.is_empty() {
                    write!(f, " WITH ({})", display_comma_separated(with_options))?;
                }
                if let Some(source_schema) = source_schema {
                    write!(f, " {}", source_schema)?;
                }
                if let Some(query) = query {
                    write!(f, " AS {}", query)?;
                }
                if let Some(info) = cdc_table_info {
                    write!(f, " FROM {}", info.source_name)?;
                    write!(f, " TABLE '{}'", info.external_table_name)?;
                }
                Ok(())
            }
            Statement::CreateIndex {
                name,
                table_name,
                columns,
                include,
                distributed_by,
                unique,
                if_not_exists,
            } => write!(
                f,
                "CREATE {unique}INDEX {if_not_exists}{name} ON {table_name}({columns}){include}{distributed_by}",
                unique = if *unique { "UNIQUE " } else { "" },
                if_not_exists = if *if_not_exists { "IF NOT EXISTS " } else { "" },
                name = name,
                table_name = table_name,
                columns = display_comma_separated(columns),
                include = if include.is_empty() {
                    "".to_string()
                } else {
                    format!(" INCLUDE({})", display_separated(include, ","))
                },
                distributed_by = if distributed_by.is_empty() {
                    "".to_string()
                } else {
                    format!(" DISTRIBUTED BY({})", display_separated(distributed_by, ","))
                }
            ),
            Statement::CreateSource {
                stmt,
            } => write!(
                f,
                "CREATE SOURCE {}",
                stmt,
            ),
<<<<<<< HEAD
            Statement::CreateSink { stmt } => write!(f, "CREATE SINK {}", stmt, ),
            Statement::CreateSubscription { stmt } => write!(f, "CREATE SUBSCRIPTION {}", stmt, ),
            Statement::CreateConnection { stmt } => write!(f, "CREATE CONNECTION {}", stmt, ),
            Statement::CreateSecret { stmt } => write!(f, "CREATE SECRET {}", stmt, ),
=======
            Statement::CreateSink { stmt } => write!(f, "CREATE SINK {}", stmt,),
            Statement::CreateSubscription { stmt } => write!(f, "CREATE SUBSCRIPTION {}", stmt,),
            Statement::CreateConnection { stmt } => write!(f, "CREATE CONNECTION {}", stmt,),
            Statement::DeclareCursor { stmt } => write!(f, "DECLARE {}", stmt,),
            Statement::FetchCursor { stmt } => write!(f, "FETCH {}", stmt),
            Statement::CloseCursor { stmt } => write!(f, "CLOSE {}", stmt),
>>>>>>> 9996e758
            Statement::AlterDatabase { name, operation } => {
                write!(f, "ALTER DATABASE {} {}", name, operation)
            }
            Statement::AlterSchema { name, operation } => {
                write!(f, "ALTER SCHEMA {} {}", name, operation)
            }
            Statement::AlterTable { name, operation } => {
                write!(f, "ALTER TABLE {} {}", name, operation)
            }
            Statement::AlterIndex { name, operation } => {
                write!(f, "ALTER INDEX {} {}", name, operation)
            }
            Statement::AlterView { materialized, name, operation } => {
                write!(f, "ALTER {}VIEW {} {}", if *materialized { "MATERIALIZED " } else { "" }, name, operation)
            }
            Statement::AlterSink { name, operation } => {
                write!(f, "ALTER SINK {} {}", name, operation)
            }
            Statement::AlterSubscription { name, operation } => {
                write!(f, "ALTER SUBSCRIPTION {} {}", name, operation)
            }
            Statement::AlterSource { name, operation } => {
                write!(f, "ALTER SOURCE {} {}", name, operation)
            }
            Statement::AlterFunction { name, args, operation } => {
                write!(f, "ALTER FUNCTION {}", name)?;
                if let Some(args) = args {
                    write!(f, "({})", display_comma_separated(args))?;
                }
                write!(f, " {}", operation)
            }
            Statement::AlterConnection { name, operation } => {
                write!(f, "ALTER CONNECTION {} {}", name, operation)
            }
            Statement::Discard(t) => write!(f, "DISCARD {}", t),
            Statement::Drop(stmt) => write!(f, "DROP {}", stmt),
            Statement::DropFunction {
                if_exists,
                func_desc,
                option,
            } => {
                write!(
                    f,
                    "DROP FUNCTION{} {}",
                    if *if_exists { " IF EXISTS" } else { "" },
                    display_comma_separated(func_desc),
                )?;
                if let Some(op) = option {
                    write!(f, " {}", op)?;
                }
                Ok(())
            }
            Statement::SetVariable {
                local,
                variable,
                value,
            } => {
                f.write_str("SET ")?;
                if *local {
                    f.write_str("LOCAL ")?;
                }
                write!(
                    f,
                    "{name} = {value}",
                    name = variable,
                )
            }
            Statement::ShowVariable { variable } => {
                write!(f, "SHOW")?;
                if !variable.is_empty() {
                    write!(f, " {}", display_separated(variable, " "))?;
                }
                Ok(())
            }
            Statement::StartTransaction { modes } => {
                write!(f, "START TRANSACTION")?;
                if !modes.is_empty() {
                    write!(f, " {}", display_comma_separated(modes))?;
                }
                Ok(())
            }
            Statement::Abort => {
                write!(f, "ABORT")?;
                Ok(())
            }
            Statement::SetTransaction {
                modes,
                snapshot,
                session,
            } => {
                if *session {
                    write!(f, "SET SESSION CHARACTERISTICS AS TRANSACTION")?;
                } else {
                    write!(f, "SET TRANSACTION")?;
                }
                if !modes.is_empty() {
                    write!(f, " {}", display_comma_separated(modes))?;
                }
                if let Some(snapshot_id) = snapshot {
                    write!(f, " SNAPSHOT {}", snapshot_id)?;
                }
                Ok(())
            }
            Statement::SetTimeZone { local, value } => {
                write!(f, "SET")?;
                if *local {
                    write!(f, " LOCAL")?;
                }
                write!(f, " TIME ZONE {}", value)?;
                Ok(())
            }
            Statement::Commit { chain } => {
                write!(f, "COMMIT{}", if *chain { " AND CHAIN" } else { "" }, )
            }
            Statement::Rollback { chain } => {
                write!(f, "ROLLBACK{}", if *chain { " AND CHAIN" } else { "" }, )
            }
            Statement::CreateSchema {
                schema_name,
                if_not_exists,
            } => write!(
                f,
                "CREATE SCHEMA {if_not_exists}{name}",
                if_not_exists = if *if_not_exists { "IF NOT EXISTS " } else { "" },
                name = schema_name
            ),
            Statement::Grant {
                privileges,
                objects,
                grantees,
                with_grant_option,
                granted_by,
            } => {
                write!(f, "GRANT {} ", privileges)?;
                write!(f, "ON {} ", objects)?;
                write!(f, "TO {}", display_comma_separated(grantees))?;
                if *with_grant_option {
                    write!(f, " WITH GRANT OPTION")?;
                }
                if let Some(grantor) = granted_by {
                    write!(f, " GRANTED BY {}", grantor)?;
                }
                Ok(())
            }
            Statement::Revoke {
                privileges,
                objects,
                grantees,
                granted_by,
                revoke_grant_option,
                cascade,
            } => {
                write!(
                    f,
                    "REVOKE {}{} ",
                    if *revoke_grant_option {
                        "GRANT OPTION FOR "
                    } else {
                        ""
                    },
                    privileges
                )?;
                write!(f, "ON {} ", objects)?;
                write!(f, "FROM {}", display_comma_separated(grantees))?;
                if let Some(grantor) = granted_by {
                    write!(f, " GRANTED BY {}", grantor)?;
                }
                write!(f, " {}", if *cascade { "CASCADE" } else { "RESTRICT" })?;
                Ok(())
            }
            Statement::Deallocate { name, prepare } => write!(
                f,
                "DEALLOCATE {prepare}{name}",
                prepare = if *prepare { "PREPARE " } else { "" },
                name = name,
            ),
            Statement::Execute { name, parameters } => {
                write!(f, "EXECUTE {}", name)?;
                if !parameters.is_empty() {
                    write!(f, "({})", display_comma_separated(parameters))?;
                }
                Ok(())
            }
            Statement::Prepare {
                name,
                data_types,
                statement,
            } => {
                write!(f, "PREPARE {} ", name)?;
                if !data_types.is_empty() {
                    write!(f, "({}) ", display_comma_separated(data_types))?;
                }
                write!(f, "AS {}", statement)
            }
            Statement::Comment {
                object_type,
                object_name,
                comment,
            } => {
                write!(f, "COMMENT ON {} {} IS ", object_type, object_name)?;
                if let Some(c) = comment {
                    write!(f, "'{}'", c)
                } else {
                    write!(f, "NULL")
                }
            }
            Statement::CreateUser(statement) => {
                write!(f, "CREATE USER {}", statement)
            }
            Statement::AlterUser(statement) => {
                write!(f, "ALTER USER {}", statement)
            }
            Statement::AlterSystem { param, value } => {
                f.write_str("ALTER SYSTEM SET ")?;
                write!(
                    f,
                    "{param} = {value}",
                )
            }
<<<<<<< HEAD
            Statement::DeclareCursor { cursor_name, query } => {
                write!(f, "DECLARE {} CURSOR FOR {}", cursor_name, query)
            }
            Statement::FetchCursor { cursor_name, count } => {
                if let Some(count) = count {
                    write!(f, "FETCH {} FROM {}", count, cursor_name)
                } else {
                    write!(f, "FETCH NEXT FROM {}", cursor_name)
                }
            }
            Statement::CloseCursor { cursor_name } => {
                if let Some(name) = cursor_name {
                    write!(f, "CLOSE {}", name)
                } else {
                    write!(f, "CLOSE ALL")
                }
            }
=======
>>>>>>> 9996e758
            Statement::Flush => {
                write!(f, "FLUSH")
            }
            Statement::Wait => {
                write!(f, "WAIT")
            }
            Statement::Begin { modes } => {
                write!(f, "BEGIN")?;
                if !modes.is_empty() {
                    write!(f, " {}", display_comma_separated(modes))?;
                }
                Ok(())
            }
            Statement::CancelJobs(jobs) => {
                write!(f, "CANCEL JOBS {}", display_comma_separated(&jobs.0))?;
                Ok(())
            }
            Statement::Kill(process_id) => {
                write!(f, "KILL {}", process_id)?;
                Ok(())
            }
            Statement::Recover => {
                write!(f, "RECOVER")?;
                Ok(())
            }
        }
    }
}

#[derive(Debug, Clone, PartialEq, Eq, Hash)]
#[cfg_attr(feature = "serde", derive(Serialize, Deserialize))]
#[non_exhaustive]
pub enum OnInsert {
    /// ON DUPLICATE KEY UPDATE (MySQL when the key already exists, then execute an update instead)
    DuplicateKeyUpdate(Vec<Assignment>),
}

impl fmt::Display for OnInsert {
    fn fmt(&self, f: &mut fmt::Formatter<'_>) -> fmt::Result {
        match self {
            Self::DuplicateKeyUpdate(expr) => write!(
                f,
                " ON DUPLICATE KEY UPDATE {}",
                display_comma_separated(expr)
            ),
        }
    }
}

/// Privileges granted in a GRANT statement or revoked in a REVOKE statement.
#[derive(Debug, Clone, PartialEq, Eq, Hash)]
#[cfg_attr(feature = "serde", derive(Serialize, Deserialize))]
pub enum Privileges {
    /// All privileges applicable to the object type
    All {
        /// Optional keyword from the spec, ignored in practice
        with_privileges_keyword: bool,
    },
    /// Specific privileges (e.g. `SELECT`, `INSERT`)
    Actions(Vec<Action>),
}

impl fmt::Display for Privileges {
    fn fmt(&self, f: &mut fmt::Formatter<'_>) -> fmt::Result {
        match self {
            Privileges::All {
                with_privileges_keyword,
            } => {
                write!(
                    f,
                    "ALL{}",
                    if *with_privileges_keyword {
                        " PRIVILEGES"
                    } else {
                        ""
                    }
                )
            }
            Privileges::Actions(actions) => {
                write!(f, "{}", display_comma_separated(actions))
            }
        }
    }
}

/// A privilege on a database object (table, sequence, etc.).
#[derive(Debug, Clone, PartialEq, Eq, Hash)]
#[cfg_attr(feature = "serde", derive(Serialize, Deserialize))]
pub enum Action {
    Connect,
    Create,
    Delete,
    Execute,
    Insert { columns: Option<Vec<Ident>> },
    References { columns: Option<Vec<Ident>> },
    Select { columns: Option<Vec<Ident>> },
    Temporary,
    Trigger,
    Truncate,
    Update { columns: Option<Vec<Ident>> },
    Usage,
}

impl fmt::Display for Action {
    fn fmt(&self, f: &mut fmt::Formatter<'_>) -> fmt::Result {
        match self {
            Action::Connect => f.write_str("CONNECT")?,
            Action::Create => f.write_str("CREATE")?,
            Action::Delete => f.write_str("DELETE")?,
            Action::Execute => f.write_str("EXECUTE")?,
            Action::Insert { .. } => f.write_str("INSERT")?,
            Action::References { .. } => f.write_str("REFERENCES")?,
            Action::Select { .. } => f.write_str("SELECT")?,
            Action::Temporary => f.write_str("TEMPORARY")?,
            Action::Trigger => f.write_str("TRIGGER")?,
            Action::Truncate => f.write_str("TRUNCATE")?,
            Action::Update { .. } => f.write_str("UPDATE")?,
            Action::Usage => f.write_str("USAGE")?,
        };
        match self {
            Action::Insert { columns }
            | Action::References { columns }
            | Action::Select { columns }
            | Action::Update { columns } => {
                if let Some(columns) = columns {
                    write!(f, " ({})", display_comma_separated(columns))?;
                }
            }
            _ => (),
        };
        Ok(())
    }
}

/// Objects on which privileges are granted in a GRANT statement.
#[derive(Debug, Clone, PartialEq, Eq, Hash)]
#[cfg_attr(feature = "serde", derive(Serialize, Deserialize))]
pub enum GrantObjects {
    /// Grant privileges on `ALL SEQUENCES IN SCHEMA <schema_name> [, ...]`
    AllSequencesInSchema { schemas: Vec<ObjectName> },
    /// Grant privileges on `ALL TABLES IN SCHEMA <schema_name> [, ...]`
    AllTablesInSchema { schemas: Vec<ObjectName> },
    /// Grant privileges on `ALL SOURCES IN SCHEMA <schema_name> [, ...]`
    AllSourcesInSchema { schemas: Vec<ObjectName> },
    /// Grant privileges on `ALL MATERIALIZED VIEWS IN SCHEMA <schema_name> [, ...]`
    AllMviewsInSchema { schemas: Vec<ObjectName> },
    /// Grant privileges on specific databases
    Databases(Vec<ObjectName>),
    /// Grant privileges on specific schemas
    Schemas(Vec<ObjectName>),
    /// Grant privileges on specific sources
    Sources(Vec<ObjectName>),
    /// Grant privileges on specific materialized views
    Mviews(Vec<ObjectName>),
    /// Grant privileges on specific sequences
    Sequences(Vec<ObjectName>),
    /// Grant privileges on specific tables
    Tables(Vec<ObjectName>),
    /// Grant privileges on specific sinks
    Sinks(Vec<ObjectName>),
}

impl fmt::Display for GrantObjects {
    fn fmt(&self, f: &mut fmt::Formatter<'_>) -> fmt::Result {
        match self {
            GrantObjects::Sequences(sequences) => {
                write!(f, "SEQUENCE {}", display_comma_separated(sequences))
            }
            GrantObjects::Schemas(schemas) => {
                write!(f, "SCHEMA {}", display_comma_separated(schemas))
            }
            GrantObjects::Tables(tables) => {
                write!(f, "{}", display_comma_separated(tables))
            }
            GrantObjects::AllSequencesInSchema { schemas } => {
                write!(
                    f,
                    "ALL SEQUENCES IN SCHEMA {}",
                    display_comma_separated(schemas)
                )
            }
            GrantObjects::AllTablesInSchema { schemas } => {
                write!(
                    f,
                    "ALL TABLES IN SCHEMA {}",
                    display_comma_separated(schemas)
                )
            }
            GrantObjects::AllSourcesInSchema { schemas } => {
                write!(
                    f,
                    "ALL SOURCES IN SCHEMA {}",
                    display_comma_separated(schemas)
                )
            }
            GrantObjects::AllMviewsInSchema { schemas } => {
                write!(
                    f,
                    "ALL MATERIALIZED VIEWS IN SCHEMA {}",
                    display_comma_separated(schemas)
                )
            }
            GrantObjects::Databases(databases) => {
                write!(f, "DATABASE {}", display_comma_separated(databases))
            }
            GrantObjects::Sources(sources) => {
                write!(f, "SOURCE {}", display_comma_separated(sources))
            }
            GrantObjects::Mviews(mviews) => {
                write!(f, "MATERIALIZED VIEW {}", display_comma_separated(mviews))
            }
            GrantObjects::Sinks(sinks) => {
                write!(f, "SINK {}", display_comma_separated(sinks))
            }
        }
    }
}

#[derive(Debug, Clone, PartialEq, Eq, Hash)]
#[cfg_attr(feature = "serde", derive(Serialize, Deserialize))]
pub enum AssignmentValue {
    /// An expression, e.g. `foo = 1`
    Expr(Expr),
    /// The `DEFAULT` keyword, e.g. `foo = DEFAULT`
    Default,
}

impl fmt::Display for AssignmentValue {
    fn fmt(&self, f: &mut fmt::Formatter<'_>) -> fmt::Result {
        match self {
            AssignmentValue::Expr(expr) => write!(f, "{}", expr),
            AssignmentValue::Default => f.write_str("DEFAULT"),
        }
    }
}

/// SQL assignment `foo = { expr | DEFAULT }` as used in SQLUpdate
#[derive(Debug, Clone, PartialEq, Eq, Hash)]
#[cfg_attr(feature = "serde", derive(Serialize, Deserialize))]
pub struct Assignment {
    pub id: Vec<Ident>,
    pub value: AssignmentValue,
}

impl fmt::Display for Assignment {
    fn fmt(&self, f: &mut fmt::Formatter<'_>) -> fmt::Result {
        write!(f, "{} = {}", display_separated(&self.id, "."), self.value)
    }
}

#[derive(Debug, Clone, PartialEq, Eq, Hash)]
#[cfg_attr(feature = "serde", derive(Serialize, Deserialize))]
pub enum FunctionArgExpr {
    Expr(Expr),
    /// Expr is an arbitrary expression, returning either a table or a column.
    /// Idents are the prefix of `*`, which are consecutive field accesses.
    /// e.g. `(table.v1).*` or `(table).v1.*`
    ExprQualifiedWildcard(Expr, Vec<Ident>),
    /// Qualified wildcard, e.g. `alias.*` or `schema.table.*`, followed by optional
    /// except syntax
    QualifiedWildcard(ObjectName, Option<Vec<Expr>>),
    /// An unqualified `*` or `* except (columns)`
    Wildcard(Option<Vec<Expr>>),
}

impl fmt::Display for FunctionArgExpr {
    fn fmt(&self, f: &mut fmt::Formatter<'_>) -> fmt::Result {
        match self {
            FunctionArgExpr::Expr(expr) => write!(f, "{}", expr),
            FunctionArgExpr::ExprQualifiedWildcard(expr, prefix) => {
                write!(
                    f,
                    "({}){}.*",
                    expr,
                    prefix
                        .iter()
                        .format_with("", |i, f| f(&format_args!(".{i}")))
                )
            }
            FunctionArgExpr::QualifiedWildcard(prefix, except) => match except {
                Some(exprs) => write!(
                    f,
                    "{}.* EXCEPT ({})",
                    prefix,
                    exprs
                        .iter()
                        .map(|v| v.to_string())
                        .collect::<Vec<String>>()
                        .as_slice()
                        .join(", ")
                ),
                None => write!(f, "{}.*", prefix),
            },

            FunctionArgExpr::Wildcard(except) => match except {
                Some(exprs) => write!(
                    f,
                    "* EXCEPT ({})",
                    exprs
                        .iter()
                        .map(|v| v.to_string())
                        .collect::<Vec<String>>()
                        .as_slice()
                        .join(", ")
                ),
                None => f.write_str("*"),
            },
        }
    }
}

#[derive(Debug, Clone, PartialEq, Eq, Hash)]
#[cfg_attr(feature = "serde", derive(Serialize, Deserialize))]
pub enum FunctionArg {
    Named { name: Ident, arg: FunctionArgExpr },
    Unnamed(FunctionArgExpr),
}

impl FunctionArg {
    pub fn get_expr(&self) -> FunctionArgExpr {
        match self {
            FunctionArg::Named { name: _, arg } => arg.clone(),
            FunctionArg::Unnamed(arg) => arg.clone(),
        }
    }
}

impl fmt::Display for FunctionArg {
    fn fmt(&self, f: &mut fmt::Formatter<'_>) -> fmt::Result {
        match self {
            FunctionArg::Named { name, arg } => write!(f, "{} => {}", name, arg),
            FunctionArg::Unnamed(unnamed_arg) => write!(f, "{}", unnamed_arg),
        }
    }
}

/// A function call
#[derive(Debug, Clone, PartialEq, Eq, Hash)]
#[cfg_attr(feature = "serde", derive(Serialize, Deserialize))]
pub struct Function {
    pub name: ObjectName,
    pub args: Vec<FunctionArg>,
    /// whether the last argument is variadic, e.g. `foo(a, b, variadic c)`
    pub variadic: bool,
    pub over: Option<WindowSpec>,
    // aggregate functions may specify eg `COUNT(DISTINCT x)`
    pub distinct: bool,
    // aggregate functions may contain order_by_clause
    pub order_by: Vec<OrderByExpr>,
    pub filter: Option<Box<Expr>>,
    pub within_group: Option<Box<OrderByExpr>>,
}

impl Function {
    pub fn no_arg(name: ObjectName) -> Self {
        Self {
            name,
            args: vec![],
            variadic: false,
            over: None,
            distinct: false,
            order_by: vec![],
            filter: None,
            within_group: None,
        }
    }
}

impl fmt::Display for Function {
    fn fmt(&self, f: &mut fmt::Formatter<'_>) -> fmt::Result {
        write!(
            f,
            "{}({}",
            self.name,
            if self.distinct { "DISTINCT " } else { "" },
        )?;
        if self.variadic {
            for arg in &self.args[0..self.args.len() - 1] {
                write!(f, "{}, ", arg)?;
            }
            write!(f, "VARIADIC {}", self.args.last().unwrap())?;
        } else {
            write!(f, "{}", display_comma_separated(&self.args))?;
        }
        if !self.order_by.is_empty() {
            write!(f, " ORDER BY {}", display_comma_separated(&self.order_by))?;
        }
        write!(f, ")")?;
        if let Some(o) = &self.over {
            write!(f, " OVER ({})", o)?;
        }
        if let Some(filter) = &self.filter {
            write!(f, " FILTER(WHERE {})", filter)?;
        }
        Ok(())
    }
}

#[derive(Debug, Clone, PartialEq, Eq, Hash)]
#[cfg_attr(feature = "serde", derive(Serialize, Deserialize))]
pub enum ObjectType {
    Table,
    View,
    MaterializedView,
    Index,
    Schema,
    Source,
    Sink,
    Database,
    User,
    Connection,
    Secret,
    Subscription,
}

impl fmt::Display for ObjectType {
    fn fmt(&self, f: &mut fmt::Formatter<'_>) -> fmt::Result {
        f.write_str(match self {
            ObjectType::Table => "TABLE",
            ObjectType::View => "VIEW",
            ObjectType::MaterializedView => "MATERIALIZED VIEW",
            ObjectType::Index => "INDEX",
            ObjectType::Schema => "SCHEMA",
            ObjectType::Source => "SOURCE",
            ObjectType::Sink => "SINK",
            ObjectType::Database => "DATABASE",
            ObjectType::User => "USER",
            ObjectType::Secret => "SECRET",
            ObjectType::Connection => "CONNECTION",
            ObjectType::Subscription => "SUBSCRIPTION",
        })
    }
}

impl ParseTo for ObjectType {
    fn parse_to(parser: &mut Parser) -> Result<Self, ParserError> {
        let object_type = if parser.parse_keyword(Keyword::TABLE) {
            ObjectType::Table
        } else if parser.parse_keyword(Keyword::VIEW) {
            ObjectType::View
        } else if parser.parse_keywords(&[Keyword::MATERIALIZED, Keyword::VIEW]) {
            ObjectType::MaterializedView
        } else if parser.parse_keyword(Keyword::SOURCE) {
            ObjectType::Source
        } else if parser.parse_keyword(Keyword::SINK) {
            ObjectType::Sink
        } else if parser.parse_keyword(Keyword::INDEX) {
            ObjectType::Index
        } else if parser.parse_keyword(Keyword::SCHEMA) {
            ObjectType::Schema
        } else if parser.parse_keyword(Keyword::DATABASE) {
            ObjectType::Database
        } else if parser.parse_keyword(Keyword::USER) {
            ObjectType::User
        } else if parser.parse_keyword(Keyword::CONNECTION) {
            ObjectType::Connection
        } else if parser.parse_keyword(Keyword::SECRET) {
            ObjectType::Secret
        } else if parser.parse_keyword(Keyword::SUBSCRIPTION) {
            ObjectType::Subscription
        } else {
            return parser.expected(
                "TABLE, VIEW, INDEX, MATERIALIZED VIEW, SOURCE, SINK, SUBSCRIPTION, SCHEMA, DATABASE, USER, Secret or CONNECTION after DROP",
                parser.peek_token(),
            );
        };
        Ok(object_type)
    }
}

#[derive(Debug, Clone, PartialEq, Eq, Hash)]
#[cfg_attr(feature = "serde", derive(Serialize, Deserialize))]
pub struct SqlOption {
    pub name: ObjectName,
    pub value: Value,
}

impl fmt::Display for SqlOption {
    fn fmt(&self, f: &mut fmt::Formatter<'_>) -> fmt::Result {
        write!(f, "{} = {}", self.name, self.value)
    }
}

#[derive(Debug, Clone, PartialEq, Eq, Hash)]
#[cfg_attr(feature = "serde", derive(Serialize, Deserialize))]
pub enum EmitMode {
    Immediately,
    OnWindowClose,
}

impl fmt::Display for EmitMode {
    fn fmt(&self, f: &mut fmt::Formatter<'_>) -> fmt::Result {
        f.write_str(match self {
            EmitMode::Immediately => "IMMEDIATELY",
            EmitMode::OnWindowClose => "ON WINDOW CLOSE",
        })
    }
}

#[derive(Debug, Clone, PartialEq, Eq, Hash)]
#[cfg_attr(feature = "serde", derive(Serialize, Deserialize))]
pub enum OnConflict {
    OverWrite,
    Ignore,
    DoUpdateIfNotNull,
}

impl fmt::Display for OnConflict {
    fn fmt(&self, f: &mut fmt::Formatter<'_>) -> fmt::Result {
        f.write_str(match self {
            OnConflict::OverWrite => "OVERWRITE",
            OnConflict::Ignore => "IGNORE",
            OnConflict::DoUpdateIfNotNull => "DO UPDATE IF NOT NULL",
        })
    }
}

#[derive(Debug, Clone, PartialEq, Eq, Hash)]
#[cfg_attr(feature = "serde", derive(Serialize, Deserialize))]
pub enum SetTimeZoneValue {
    Ident(Ident),
    Literal(Value),
    Local,
    Default,
}

impl fmt::Display for SetTimeZoneValue {
    fn fmt(&self, f: &mut fmt::Formatter<'_>) -> fmt::Result {
        match self {
            SetTimeZoneValue::Ident(ident) => write!(f, "{}", ident),
            SetTimeZoneValue::Literal(value) => write!(f, "{}", value),
            SetTimeZoneValue::Local => f.write_str("LOCAL"),
            SetTimeZoneValue::Default => f.write_str("DEFAULT"),
        }
    }
}

#[derive(Debug, Clone, PartialEq, Eq, Hash)]
#[cfg_attr(feature = "serde", derive(Serialize, Deserialize))]
pub enum TransactionMode {
    AccessMode(TransactionAccessMode),
    IsolationLevel(TransactionIsolationLevel),
}

impl fmt::Display for TransactionMode {
    fn fmt(&self, f: &mut fmt::Formatter<'_>) -> fmt::Result {
        use TransactionMode::*;
        match self {
            AccessMode(access_mode) => write!(f, "{}", access_mode),
            IsolationLevel(iso_level) => write!(f, "ISOLATION LEVEL {}", iso_level),
        }
    }
}

#[derive(Debug, Clone, PartialEq, Eq, Hash)]
#[cfg_attr(feature = "serde", derive(Serialize, Deserialize))]
pub enum TransactionAccessMode {
    ReadOnly,
    ReadWrite,
}

impl fmt::Display for TransactionAccessMode {
    fn fmt(&self, f: &mut fmt::Formatter<'_>) -> fmt::Result {
        use TransactionAccessMode::*;
        f.write_str(match self {
            ReadOnly => "READ ONLY",
            ReadWrite => "READ WRITE",
        })
    }
}

#[derive(Debug, Clone, PartialEq, Eq, Hash)]
#[cfg_attr(feature = "serde", derive(Serialize, Deserialize))]
pub enum TransactionIsolationLevel {
    ReadUncommitted,
    ReadCommitted,
    RepeatableRead,
    Serializable,
}

impl fmt::Display for TransactionIsolationLevel {
    fn fmt(&self, f: &mut fmt::Formatter<'_>) -> fmt::Result {
        use TransactionIsolationLevel::*;
        f.write_str(match self {
            ReadUncommitted => "READ UNCOMMITTED",
            ReadCommitted => "READ COMMITTED",
            RepeatableRead => "REPEATABLE READ",
            Serializable => "SERIALIZABLE",
        })
    }
}

#[derive(Debug, Clone, PartialEq, Eq, Hash)]
#[cfg_attr(feature = "serde", derive(Serialize, Deserialize))]
pub enum ShowStatementFilter {
    Like(String),
    ILike(String),
    Where(Expr),
}

impl fmt::Display for ShowStatementFilter {
    fn fmt(&self, f: &mut fmt::Formatter<'_>) -> fmt::Result {
        use ShowStatementFilter::*;
        match self {
            Like(pattern) => write!(f, "LIKE '{}'", value::escape_single_quote_string(pattern)),
            ILike(pattern) => write!(f, "ILIKE {}", value::escape_single_quote_string(pattern)),
            Where(expr) => write!(f, "WHERE {}", expr),
        }
    }
}

/// Function describe in DROP FUNCTION.
#[derive(Debug, Clone, PartialEq, PartialOrd, Eq, Ord, Hash)]
#[cfg_attr(feature = "serde", derive(Serialize, Deserialize))]
pub enum DropFunctionOption {
    Restrict,
    Cascade,
}

impl fmt::Display for DropFunctionOption {
    fn fmt(&self, f: &mut fmt::Formatter<'_>) -> fmt::Result {
        match self {
            DropFunctionOption::Restrict => write!(f, "RESTRICT "),
            DropFunctionOption::Cascade => write!(f, "CASCADE  "),
        }
    }
}

/// Function describe in DROP FUNCTION.
#[derive(Debug, Clone, PartialEq, Eq, Hash)]
#[cfg_attr(feature = "serde", derive(Serialize, Deserialize))]
#[cfg_attr(feature = "visitor", derive(Visit, VisitMut))]
pub struct FunctionDesc {
    pub name: ObjectName,
    pub args: Option<Vec<OperateFunctionArg>>,
}

impl fmt::Display for FunctionDesc {
    fn fmt(&self, f: &mut fmt::Formatter<'_>) -> fmt::Result {
        write!(f, "{}", self.name)?;
        if let Some(args) = &self.args {
            write!(f, "({})", display_comma_separated(args))?;
        }
        Ok(())
    }
}

/// Function argument in CREATE FUNCTION.
#[derive(Debug, Clone, PartialEq, Eq, Hash)]
#[cfg_attr(feature = "serde", derive(Serialize, Deserialize))]
pub struct OperateFunctionArg {
    pub mode: Option<ArgMode>,
    pub name: Option<Ident>,
    pub data_type: DataType,
    pub default_expr: Option<Expr>,
}

impl OperateFunctionArg {
    /// Returns an unnamed argument.
    pub fn unnamed(data_type: DataType) -> Self {
        Self {
            mode: None,
            name: None,
            data_type,
            default_expr: None,
        }
    }

    /// Returns an argument with name.
    pub fn with_name(name: &str, data_type: DataType) -> Self {
        Self {
            mode: None,
            name: Some(name.into()),
            data_type,
            default_expr: None,
        }
    }
}

impl fmt::Display for OperateFunctionArg {
    fn fmt(&self, f: &mut fmt::Formatter<'_>) -> fmt::Result {
        if let Some(mode) = &self.mode {
            write!(f, "{} ", mode)?;
        }
        if let Some(name) = &self.name {
            write!(f, "{} ", name)?;
        }
        write!(f, "{}", self.data_type)?;
        if let Some(default_expr) = &self.default_expr {
            write!(f, " = {}", default_expr)?;
        }
        Ok(())
    }
}

/// The mode of an argument in CREATE FUNCTION.
#[derive(Debug, Clone, PartialEq, Eq, Hash)]
#[cfg_attr(feature = "serde", derive(Serialize, Deserialize))]
pub enum ArgMode {
    In,
    Out,
    InOut,
}

impl fmt::Display for ArgMode {
    fn fmt(&self, f: &mut fmt::Formatter<'_>) -> fmt::Result {
        match self {
            ArgMode::In => write!(f, "IN"),
            ArgMode::Out => write!(f, "OUT"),
            ArgMode::InOut => write!(f, "INOUT"),
        }
    }
}

/// These attributes inform the query optimizer about the behavior of the function.
#[derive(Debug, Clone, PartialEq, Eq, Hash)]
#[cfg_attr(feature = "serde", derive(Serialize, Deserialize))]
pub enum FunctionBehavior {
    Immutable,
    Stable,
    Volatile,
}

impl fmt::Display for FunctionBehavior {
    fn fmt(&self, f: &mut fmt::Formatter<'_>) -> fmt::Result {
        match self {
            FunctionBehavior::Immutable => write!(f, "IMMUTABLE"),
            FunctionBehavior::Stable => write!(f, "STABLE"),
            FunctionBehavior::Volatile => write!(f, "VOLATILE"),
        }
    }
}

#[derive(Debug, Clone, PartialEq, PartialOrd, Eq, Ord, Hash)]
#[cfg_attr(feature = "serde", derive(Serialize, Deserialize))]
pub enum FunctionDefinition {
    SingleQuotedDef(String),
    DoubleDollarDef(String),
}

impl fmt::Display for FunctionDefinition {
    fn fmt(&self, f: &mut fmt::Formatter<'_>) -> fmt::Result {
        match self {
            FunctionDefinition::SingleQuotedDef(s) => write!(f, "'{s}'")?,
            FunctionDefinition::DoubleDollarDef(s) => write!(f, "$${s}$$")?,
        }
        Ok(())
    }
}

impl FunctionDefinition {
    /// Returns the function definition as a string slice.
    pub fn as_str(&self) -> &str {
        match self {
            FunctionDefinition::SingleQuotedDef(s) => s,
            FunctionDefinition::DoubleDollarDef(s) => s,
        }
    }

    /// Returns the function definition as a string.
    pub fn into_string(self) -> String {
        match self {
            FunctionDefinition::SingleQuotedDef(s) => s,
            FunctionDefinition::DoubleDollarDef(s) => s,
        }
    }
}

/// Return types of a function.
#[derive(Debug, Clone, PartialEq, Eq, Hash)]
#[cfg_attr(feature = "serde", derive(Serialize, Deserialize))]
pub enum CreateFunctionReturns {
    /// RETURNS rettype
    Value(DataType),
    /// RETURNS TABLE ( column_name column_type [, ...] )
    Table(Vec<TableColumnDef>),
}

impl fmt::Display for CreateFunctionReturns {
    fn fmt(&self, f: &mut fmt::Formatter<'_>) -> fmt::Result {
        match self {
            Self::Value(data_type) => write!(f, "RETURNS {}", data_type),
            Self::Table(columns) => {
                write!(f, "RETURNS TABLE ({})", display_comma_separated(columns))
            }
        }
    }
}

/// Table column definition
#[derive(Debug, Clone, PartialEq, Eq, Hash)]
#[cfg_attr(feature = "serde", derive(Serialize, Deserialize))]
pub struct TableColumnDef {
    pub name: Ident,
    pub data_type: DataType,
}

impl fmt::Display for TableColumnDef {
    fn fmt(&self, f: &mut fmt::Formatter<'_>) -> fmt::Result {
        write!(f, "{} {}", self.name, self.data_type)
    }
}

/// Postgres specific feature.
///
/// See [Postgresdocs](https://www.postgresql.org/docs/15/sql-createfunction.html)
/// for more details
#[derive(Debug, Default, Clone, PartialEq, Eq, Hash)]
#[cfg_attr(feature = "serde", derive(Serialize, Deserialize))]
pub struct CreateFunctionBody {
    /// LANGUAGE lang_name
    pub language: Option<Ident>,

    pub runtime: Option<FunctionRuntime>,

    /// IMMUTABLE | STABLE | VOLATILE
    pub behavior: Option<FunctionBehavior>,
    /// AS 'definition'
    ///
    /// Note that Hive's `AS class_name` is also parsed here.
    pub as_: Option<FunctionDefinition>,
    /// RETURN expression
    pub return_: Option<Expr>,
    /// USING ...
    pub using: Option<CreateFunctionUsing>,

    pub function_type: Option<CreateFunctionType>,
}

impl fmt::Display for CreateFunctionBody {
    fn fmt(&self, f: &mut fmt::Formatter<'_>) -> fmt::Result {
        if let Some(language) = &self.language {
            write!(f, " LANGUAGE {language}")?;
        }

        if let Some(runtime) = &self.runtime {
            write!(f, " RUNTIME {runtime}")?;
        }

        if let Some(behavior) = &self.behavior {
            write!(f, " {behavior}")?;
        }
        if let Some(definition) = &self.as_ {
            write!(f, " AS {definition}")?;
        }
        if let Some(expr) = &self.return_ {
            write!(f, " RETURN {expr}")?;
        }
        if let Some(using) = &self.using {
            write!(f, " {using}")?;
        }
        if let Some(function_type) = &self.function_type {
            write!(f, " {function_type}")?;
        }
        Ok(())
    }
}

#[derive(Debug, Default, Clone, PartialEq, Eq, Hash)]
#[cfg_attr(feature = "serde", derive(Serialize, Deserialize))]
pub struct CreateFunctionWithOptions {
    /// Always retry on network errors.
    pub always_retry_on_network_error: Option<bool>,
}

/// TODO(kwannoel): Generate from the struct definition instead.
impl CreateFunctionWithOptions {
    fn is_empty(&self) -> bool {
        self.always_retry_on_network_error.is_none()
    }
}

/// TODO(kwannoel): Generate from the struct definition instead.
impl TryFrom<Vec<SqlOption>> for CreateFunctionWithOptions {
    type Error = ParserError;

    fn try_from(with_options: Vec<SqlOption>) -> Result<Self, Self::Error> {
        let mut always_retry_on_network_error = None;
        for option in with_options {
            if option.name.to_string().to_lowercase() == "always_retry_on_network_error" {
                always_retry_on_network_error = Some(option.value == Value::Boolean(true));
            } else {
                return Err(ParserError::ParserError(format!(
                    "Unsupported option: {}",
                    option.name
                )));
            }
        }
        Ok(Self {
            always_retry_on_network_error,
        })
    }
}

impl Display for CreateFunctionWithOptions {
    fn fmt(&self, f: &mut fmt::Formatter<'_>) -> fmt::Result {
        if self.is_empty() {
            return Ok(());
        }
        let mut options = vec![];
        if let Some(always_retry_on_network_error) = self.always_retry_on_network_error {
            options.push(format!(
                "ALWAYS_RETRY_NETWORK_ERRORS = {}",
                always_retry_on_network_error
            ));
        }
        write!(f, " WITH ( {} )", display_comma_separated(&options))
    }
}

#[derive(Debug, Clone, PartialEq, PartialOrd, Eq, Ord, Hash)]
#[cfg_attr(feature = "serde", derive(Serialize, Deserialize))]
pub enum CreateFunctionUsing {
    Link(String),
    Base64(String),
}

impl fmt::Display for CreateFunctionUsing {
    fn fmt(&self, f: &mut fmt::Formatter<'_>) -> fmt::Result {
        write!(f, "USING ")?;
        match self {
            CreateFunctionUsing::Link(uri) => write!(f, "LINK '{uri}'"),
            CreateFunctionUsing::Base64(s) => {
                write!(f, "BASE64 '{s}'")
            }
        }
    }
}

#[derive(Debug, Clone, PartialEq, PartialOrd, Eq, Ord, Hash)]
#[cfg_attr(feature = "serde", derive(Serialize, Deserialize))]
pub enum FunctionRuntime {
    QuickJs,
    Deno,
}

impl fmt::Display for FunctionRuntime {
    fn fmt(&self, f: &mut fmt::Formatter<'_>) -> fmt::Result {
        match self {
            FunctionRuntime::QuickJs => write!(f, "quickjs"),
            FunctionRuntime::Deno => write!(f, "deno"),
        }
    }
}

#[derive(Debug, Clone, PartialEq, PartialOrd, Eq, Ord, Hash)]
#[cfg_attr(feature = "serde", derive(Serialize, Deserialize))]
pub enum CreateFunctionType {
    Sync,
    Async,
    Generator,
    AsyncGenerator,
}

impl fmt::Display for CreateFunctionType {
    fn fmt(&self, f: &mut fmt::Formatter<'_>) -> fmt::Result {
        match self {
            CreateFunctionType::Sync => write!(f, "SYNC"),
            CreateFunctionType::Async => write!(f, "ASYNC"),
            CreateFunctionType::Generator => write!(f, "SYNC GENERATOR"),
            CreateFunctionType::AsyncGenerator => write!(f, "ASYNC GENERATOR"),
        }
    }
}

#[derive(Debug, Clone, PartialEq, Eq, Hash)]
#[cfg_attr(feature = "serde", derive(Serialize, Deserialize))]
pub enum SetVariableValue {
    Single(SetVariableValueSingle),
    List(Vec<SetVariableValueSingle>),
    Default,
}

impl From<SetVariableValueSingle> for SetVariableValue {
    fn from(value: SetVariableValueSingle) -> Self {
        SetVariableValue::Single(value)
    }
}

impl fmt::Display for SetVariableValue {
    fn fmt(&self, f: &mut fmt::Formatter<'_>) -> fmt::Result {
        use SetVariableValue::*;
        match self {
            Single(val) => write!(f, "{}", val),
            List(list) => write!(f, "{}", display_comma_separated(list),),
            Default => write!(f, "DEFAULT"),
        }
    }
}

#[derive(Debug, Clone, PartialEq, Eq, Hash)]
#[cfg_attr(feature = "serde", derive(Serialize, Deserialize))]
pub enum SetVariableValueSingle {
    Ident(Ident),
    Literal(Value),
}

impl SetVariableValueSingle {
    pub fn to_string_unquoted(&self) -> String {
        match self {
            Self::Literal(Value::SingleQuotedString(s))
            | Self::Literal(Value::DoubleQuotedString(s)) => s.clone(),
            _ => self.to_string(),
        }
    }
}

impl fmt::Display for SetVariableValueSingle {
    fn fmt(&self, f: &mut fmt::Formatter<'_>) -> fmt::Result {
        use SetVariableValueSingle::*;
        match self {
            Ident(ident) => write!(f, "{}", ident),
            Literal(literal) => write!(f, "{}", literal),
        }
    }
}

#[derive(Debug, Clone, PartialEq, Eq, Hash)]
#[cfg_attr(feature = "serde", derive(Serialize, Deserialize))]
pub enum AsOf {
    ProcessTime,
    // the number of seconds that have elapsed since the Unix epoch, which is January 1, 1970 at 00:00:00 Coordinated Universal Time (UTC).
    TimestampNum(i64),
    TimestampString(String),
    VersionNum(i64),
    VersionString(String),
}

impl fmt::Display for AsOf {
    fn fmt(&self, f: &mut fmt::Formatter<'_>) -> fmt::Result {
        use AsOf::*;
        match self {
            ProcessTime => write!(f, " FOR SYSTEM_TIME AS OF PROCTIME()"),
            TimestampNum(ts) => write!(f, " FOR SYSTEM_TIME AS OF {}", ts),
            TimestampString(ts) => write!(f, " FOR SYSTEM_TIME AS OF '{}'", ts),
            VersionNum(v) => write!(f, " FOR SYSTEM_VERSION AS OF {}", v),
            VersionString(v) => write!(f, " FOR SYSTEM_VERSION AS OF '{}'", v),
        }
    }
}

#[derive(Debug, Clone, PartialEq, Eq, Hash)]
#[cfg_attr(feature = "serde", derive(Serialize, Deserialize))]
pub enum DiscardType {
    All,
}

impl fmt::Display for DiscardType {
    fn fmt(&self, f: &mut fmt::Formatter<'_>) -> fmt::Result {
        use DiscardType::*;
        match self {
            All => write!(f, "ALL"),
        }
    }
}

#[cfg(test)]
mod tests {
    use super::*;

    #[test]
    fn test_grouping_sets_display() {
        // a and b in different group
        let grouping_sets = Expr::GroupingSets(vec![
            vec![Expr::Identifier(Ident::new_unchecked("a"))],
            vec![Expr::Identifier(Ident::new_unchecked("b"))],
        ]);
        assert_eq!("GROUPING SETS ((a), (b))", format!("{}", grouping_sets));

        // a and b in the same group
        let grouping_sets = Expr::GroupingSets(vec![vec![
            Expr::Identifier(Ident::new_unchecked("a")),
            Expr::Identifier(Ident::new_unchecked("b")),
        ]]);
        assert_eq!("GROUPING SETS ((a, b))", format!("{}", grouping_sets));

        // (a, b) and (c, d) in different group
        let grouping_sets = Expr::GroupingSets(vec![
            vec![
                Expr::Identifier(Ident::new_unchecked("a")),
                Expr::Identifier(Ident::new_unchecked("b")),
            ],
            vec![
                Expr::Identifier(Ident::new_unchecked("c")),
                Expr::Identifier(Ident::new_unchecked("d")),
            ],
        ]);
        assert_eq!(
            "GROUPING SETS ((a, b), (c, d))",
            format!("{}", grouping_sets)
        );
    }

    #[test]
    fn test_rollup_display() {
        let rollup = Expr::Rollup(vec![vec![Expr::Identifier(Ident::new_unchecked("a"))]]);
        assert_eq!("ROLLUP (a)", format!("{}", rollup));

        let rollup = Expr::Rollup(vec![vec![
            Expr::Identifier(Ident::new_unchecked("a")),
            Expr::Identifier(Ident::new_unchecked("b")),
        ]]);
        assert_eq!("ROLLUP ((a, b))", format!("{}", rollup));

        let rollup = Expr::Rollup(vec![
            vec![Expr::Identifier(Ident::new_unchecked("a"))],
            vec![Expr::Identifier(Ident::new_unchecked("b"))],
        ]);
        assert_eq!("ROLLUP (a, b)", format!("{}", rollup));

        let rollup = Expr::Rollup(vec![
            vec![Expr::Identifier(Ident::new_unchecked("a"))],
            vec![
                Expr::Identifier(Ident::new_unchecked("b")),
                Expr::Identifier(Ident::new_unchecked("c")),
            ],
            vec![Expr::Identifier(Ident::new_unchecked("d"))],
        ]);
        assert_eq!("ROLLUP (a, (b, c), d)", format!("{}", rollup));
    }

    #[test]
    fn test_cube_display() {
        let cube = Expr::Cube(vec![vec![Expr::Identifier(Ident::new_unchecked("a"))]]);
        assert_eq!("CUBE (a)", format!("{}", cube));

        let cube = Expr::Cube(vec![vec![
            Expr::Identifier(Ident::new_unchecked("a")),
            Expr::Identifier(Ident::new_unchecked("b")),
        ]]);
        assert_eq!("CUBE ((a, b))", format!("{}", cube));

        let cube = Expr::Cube(vec![
            vec![Expr::Identifier(Ident::new_unchecked("a"))],
            vec![Expr::Identifier(Ident::new_unchecked("b"))],
        ]);
        assert_eq!("CUBE (a, b)", format!("{}", cube));

        let cube = Expr::Cube(vec![
            vec![Expr::Identifier(Ident::new_unchecked("a"))],
            vec![
                Expr::Identifier(Ident::new_unchecked("b")),
                Expr::Identifier(Ident::new_unchecked("c")),
            ],
            vec![Expr::Identifier(Ident::new_unchecked("d"))],
        ]);
        assert_eq!("CUBE (a, (b, c), d)", format!("{}", cube));
    }

    #[test]
    fn test_array_index_display() {
        let array_index = Expr::ArrayIndex {
            obj: Box::new(Expr::Identifier(Ident::new_unchecked("v1"))),
            index: Box::new(Expr::Value(Value::Number("1".into()))),
        };
        assert_eq!("v1[1]", format!("{}", array_index));

        let array_index2 = Expr::ArrayIndex {
            obj: Box::new(array_index),
            index: Box::new(Expr::Value(Value::Number("1".into()))),
        };
        assert_eq!("v1[1][1]", format!("{}", array_index2));
    }

    #[test]
    /// issue: https://github.com/risingwavelabs/risingwave/issues/7635
    fn test_nested_op_display() {
        let binary_op = Expr::BinaryOp {
            left: Box::new(Expr::Value(Value::Boolean(true))),
            op: BinaryOperator::Or,
            right: Box::new(Expr::IsNotFalse(Box::new(Expr::Value(Value::Boolean(
                true,
            ))))),
        };
        assert_eq!("true OR true IS NOT FALSE", format!("{}", binary_op));

        let unary_op = Expr::UnaryOp {
            op: UnaryOperator::Not,
            expr: Box::new(Expr::IsNotFalse(Box::new(Expr::Value(Value::Boolean(
                true,
            ))))),
        };
        assert_eq!("NOT true IS NOT FALSE", format!("{}", unary_op));
    }

    #[test]
    fn test_create_function_display() {
        let create_function = Statement::CreateFunction {
            temporary: false,
            or_replace: false,
            name: ObjectName(vec![Ident::new_unchecked("foo")]),
            args: Some(vec![OperateFunctionArg::unnamed(DataType::Int)]),
            returns: Some(CreateFunctionReturns::Value(DataType::Int)),
            params: CreateFunctionBody {
                language: Some(Ident::new_unchecked("python")),
                behavior: Some(FunctionBehavior::Immutable),
                as_: Some(FunctionDefinition::SingleQuotedDef("SELECT 1".to_string())),
                return_: None,
                using: None,
                runtime: None,
                function_type: None,
            },
            with_options: CreateFunctionWithOptions {
                always_retry_on_network_error: None,
            },
        };
        assert_eq!(
            "CREATE FUNCTION foo(INT) RETURNS INT LANGUAGE python IMMUTABLE AS 'SELECT 1'",
            format!("{}", create_function)
        );
        let create_function = Statement::CreateFunction {
            temporary: false,
            or_replace: false,
            name: ObjectName(vec![Ident::new_unchecked("foo")]),
            args: Some(vec![OperateFunctionArg::unnamed(DataType::Int)]),
            returns: Some(CreateFunctionReturns::Value(DataType::Int)),
            params: CreateFunctionBody {
                language: Some(Ident::new_unchecked("python")),
                behavior: Some(FunctionBehavior::Immutable),
                as_: Some(FunctionDefinition::SingleQuotedDef("SELECT 1".to_string())),
                return_: None,
                using: None,
                runtime: None,
                function_type: None,
            },
            with_options: CreateFunctionWithOptions {
                always_retry_on_network_error: Some(true),
            },
        };
        assert_eq!(
            "CREATE FUNCTION foo(INT) RETURNS INT LANGUAGE python IMMUTABLE AS 'SELECT 1' WITH ( ALWAYS_RETRY_NETWORK_ERRORS = true )",
            format!("{}", create_function)
        );

        let create_function = Statement::CreateFunction {
            temporary: false,
            or_replace: false,
            name: ObjectName(vec![Ident::new_unchecked("foo")]),
            args: Some(vec![OperateFunctionArg::unnamed(DataType::Int)]),
            returns: Some(CreateFunctionReturns::Value(DataType::Int)),
            params: CreateFunctionBody {
                language: Some(Ident::new_unchecked("javascript")),
                behavior: None,
                as_: Some(FunctionDefinition::SingleQuotedDef("SELECT 1".to_string())),
                return_: None,
                using: None,
                runtime: Some(FunctionRuntime::Deno),
                function_type: Some(CreateFunctionType::AsyncGenerator),
            },
            with_options: CreateFunctionWithOptions {
                always_retry_on_network_error: None,
            },
        };
        assert_eq!(
            "CREATE FUNCTION foo(INT) RETURNS INT LANGUAGE javascript RUNTIME deno AS 'SELECT 1' ASYNC GENERATOR",
            format!("{}", create_function)
        );
    }
}<|MERGE_RESOLUTION|>--- conflicted
+++ resolved
@@ -1859,19 +1859,13 @@
                 "CREATE SOURCE {}",
                 stmt,
             ),
-<<<<<<< HEAD
-            Statement::CreateSink { stmt } => write!(f, "CREATE SINK {}", stmt, ),
-            Statement::CreateSubscription { stmt } => write!(f, "CREATE SUBSCRIPTION {}", stmt, ),
-            Statement::CreateConnection { stmt } => write!(f, "CREATE CONNECTION {}", stmt, ),
-            Statement::CreateSecret { stmt } => write!(f, "CREATE SECRET {}", stmt, ),
-=======
             Statement::CreateSink { stmt } => write!(f, "CREATE SINK {}", stmt,),
             Statement::CreateSubscription { stmt } => write!(f, "CREATE SUBSCRIPTION {}", stmt,),
             Statement::CreateConnection { stmt } => write!(f, "CREATE CONNECTION {}", stmt,),
             Statement::DeclareCursor { stmt } => write!(f, "DECLARE {}", stmt,),
             Statement::FetchCursor { stmt } => write!(f, "FETCH {}", stmt),
             Statement::CloseCursor { stmt } => write!(f, "CLOSE {}", stmt),
->>>>>>> 9996e758
+            Statement::CreateSecret { stmt } => write!(f, "CREATE SECRET {}", stmt, ),
             Statement::AlterDatabase { name, operation } => {
                 write!(f, "ALTER DATABASE {} {}", name, operation)
             }
@@ -2091,26 +2085,6 @@
                     "{param} = {value}",
                 )
             }
-<<<<<<< HEAD
-            Statement::DeclareCursor { cursor_name, query } => {
-                write!(f, "DECLARE {} CURSOR FOR {}", cursor_name, query)
-            }
-            Statement::FetchCursor { cursor_name, count } => {
-                if let Some(count) = count {
-                    write!(f, "FETCH {} FROM {}", count, cursor_name)
-                } else {
-                    write!(f, "FETCH NEXT FROM {}", cursor_name)
-                }
-            }
-            Statement::CloseCursor { cursor_name } => {
-                if let Some(name) = cursor_name {
-                    write!(f, "CLOSE {}", name)
-                } else {
-                    write!(f, "CLOSE ALL")
-                }
-            }
-=======
->>>>>>> 9996e758
             Statement::Flush => {
                 write!(f, "FLUSH")
             }
