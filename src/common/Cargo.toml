[package]
name = "risingwave_common"
version = { workspace = true }
edition = { workspace = true }
homepage = { workspace = true }
keywords = { workspace = true }
license = { workspace = true }
repository = { workspace = true }

[package.metadata.cargo-machete]
ignored = ["workspace-hack"]

[package.metadata.cargo-udeps.ignore]
normal = ["workspace-hack"]

[dependencies]
anyhow = "1"
arc-swap = "1"
arrow-array = "44"
arrow-buffer = "44"
arrow-schema = "44"
async-trait = "0.1"
auto_enums = "0.8"
bitflags = "2"
byteorder = "1"
bytes = "1"
chrono = { version = "0.4", default-features = false, features = [
    "clock",
    "std",
] }
chrono-tz = { version = "0.8", features = ["case-insensitive"] }
clap = { version = "4", features = ["derive"] }
comfy-table = "6"
crc32fast = "1"
easy-ext = "1"
educe = "0.4"
either = "1"
enum-as-inner = "0.6"
ethnum = { version = "1", features = ["serde"] }
fixedbitset = { version = "0.4", features = ["std"] }
futures = { version = "0.3", default-features = false, features = ["alloc"] }
hex = "0.4.3"
http = "0.2"
humantime = "2.1"
hytra = { workspace = true }
itertools = "0.11"
itoa = "1.0"
lru = { git = "https://github.com/risingwavelabs/lru-rs.git", rev = "cb2d7c7" }
memcomparable = { version = "0.2", features = ["decimal"] }
num-integer = "0.1"
num-traits = "0.2"
number_prefix = "0.4.0"
opentelemetry = { version = "0.19", default-features = false }
parking_lot = "0.12"
parse-display = "0.6"
paste = "1"
postgres-types = { version = "0.2.5", features = [
    "derive",
    "with-chrono-0_4",
    "with-serde_json-1",
] }
prometheus = { version = "0.13" }
prost = "0.11"
rand = "0.8"
regex = "1"
reqwest = { version = "0.11", features = ["json"] }
risingwave_common_proc_macro = { path = "./proc_macro" }
risingwave_pb = { workspace = true }
rust_decimal = { version = "1", features = ["db-postgres", "maths"] }
ryu = "1.0"
serde = { version = "1", features = ["derive"] }
serde_bytes = "0.11"
serde_default = "0.1"
serde_json = "1"
serde_with = "3"
<<<<<<< HEAD
smallbitset = "0.6.1"
snafu = { workspace = true }
=======
smallbitset = "0.7.1"
>>>>>>> dfec3093
speedate = "0.11.0"
static_assertions = "1"
strum = "0.25"
strum_macros = "0.24"
sysinfo = { version = "0.26", default-features = false }
thiserror = "1"
tinyvec = { version = "1", features = ["rustc_1_55", "grab_spare_slice"] }
tokio = { version = "0.2", package = "madsim-tokio", features = [
    "rt",
    "rt-multi-thread",
    "sync",
    "macros",
    "time",
    "signal",
] }
toml = "0.7"
tonic = { workspace = true }
tracing = "0.1"
tracing-opentelemetry = "0.19"
tracing-subscriber = "0.3.16"
twox-hash = "1"
url = "2"
uuid = "1.4.1"

[target.'cfg(not(madsim))'.dependencies]
workspace-hack = { path = "../workspace-hack" }

[target.'cfg(target_os = "linux")'.dependencies]
procfs = { version = "0.15", default-features = false }
libc = "0.2"

[target.'cfg(target_os = "macos")'.dependencies]
darwin-libproc = { git = "https://github.com/risingwavelabs/darwin-libproc.git", rev = "a502be24bd0971463f5bcbfe035a248d8ba503b7" }
libc = "0.2.147"
mach2 = "0.4"

[dev-dependencies]
criterion = { workspace = true }
more-asserts = "0.3"
pretty_assertions = "1"
rand = "0.8"
rusty-fork = "0.3"
tempfile = "3"

[[bench]]
name = "bench_encoding"
harness = false

[[bench]]
name = "bitmap"
harness = false

[[bench]]
name = "bench_hash_key_encoding"
harness = false

[[bench]]
name = "bench_data_chunk_encoding"
harness = false

[[bench]]
name = "bench_data_chunk_compact"
harness = false

[[bench]]
name = "bench_array"
harness = false

[[bin]]
name = "example-config"
path = "src/bin/default_config.rs"<|MERGE_RESOLUTION|>--- conflicted
+++ resolved
@@ -73,12 +73,8 @@
 serde_default = "0.1"
 serde_json = "1"
 serde_with = "3"
-<<<<<<< HEAD
-smallbitset = "0.6.1"
+smallbitset = "0.7.1"
 snafu = { workspace = true }
-=======
-smallbitset = "0.7.1"
->>>>>>> dfec3093
 speedate = "0.11.0"
 static_assertions = "1"
 strum = "0.25"
