--- conflicted
+++ resolved
@@ -521,82 +521,10 @@
                                 "handle ImmMerged: table instance not found. table {}, instance {}",
                                 &merge_output.table_id, &merge_output.instance_id
                             )
-<<<<<<< HEAD
-                        });
-                    }
-                },
-                Either::Right(event) => {
-                    match event {
-                        HummockEvent::BufferMayFlush => {
-                            self.uploader.may_flush();
-                        }
-                        HummockEvent::AwaitSyncEpoch {
-                            new_sync_epoch,
-                            sync_result_sender,
-                        } => {
-                            self.handle_await_sync_epoch(new_sync_epoch, sync_result_sender);
-                        }
-                        HummockEvent::Clear(notifier) => {
-                            self.handle_clear(notifier);
-                        }
-                        HummockEvent::Shutdown => {
-                            info!("buffer tracker shutdown");
-                            break;
-                        }
-
-                        HummockEvent::VersionUpdate(version_payload) => {
-                            self.handle_version_update(version_payload).await;
-                        }
-
-                        HummockEvent::ImmToUploader(imm) => {
-                            self.uploader.add_imm(imm);
-                            self.uploader.may_flush();
-                        }
-                        HummockEvent::LocalSealEpoch {
-                            instance_id,
-                            epoch,
-                            is_checkpoint,
-                        } => {
-                            self.uploader
-                                .local_seal_epoch(instance_id, epoch, is_checkpoint);
-                        }
-                        HummockEvent::SealEpoch {
-                            epoch,
-                            is_checkpoint,
-                        } => {
-                            self.uploader.seal_epoch(epoch);
-
-                            if is_checkpoint {
-                                self.uploader.start_sync_epoch(epoch);
-                            } else {
-                                // start merging task on non-checkpoint epochs sealed
-                                self.uploader.start_merge_imms(epoch);
-                            }
-                        }
-                        #[cfg(any(test, feature = "test"))]
-                        HummockEvent::FlushEvent(sender) => {
-                            let _ = sender.send(()).inspect_err(|e| {
-                                error!("unable to send flush result: {:?}", e);
-                            });
-                        }
-
-                        HummockEvent::RegisterReadVersion {
-                            table_id,
-                            new_read_version_sender,
-                            is_replicated,
-                        } => {
-                            let pinned_version = self.pinned_version.load();
-                            let basic_read_version = Arc::new(RwLock::new(
-                                HummockReadVersion::new_with_replication_option(
-                                    (**pinned_version).clone(),
-                                    is_replicated,
-                                ),
-=======
                         },
                         |read_version| {
                             read_version.write().update(VersionUpdate::Staging(
                                 StagingData::MergedImmMem(merge_output.merged_imm),
->>>>>>> 94c4c911
                             ));
                         },
                     )
@@ -654,10 +582,7 @@
                 table_id,
                 ..
             } => {
-                if let Some((direction, watermarks)) = opts.table_watermarks {
-                    self.uploader
-                        .add_table_watermarks(epoch, table_id, watermarks, direction)
-                }
+                self.uploader.local_seal_epoch(epoch, table_id, opts);
             }
 
             #[cfg(any(test, feature = "test"))]
