--- conflicted
+++ resolved
@@ -240,22 +240,15 @@
             .insert_sst_infos
             .iter()
             .map(|info| async {
-<<<<<<< HEAD
-                let _timer = GLOBAL_CACHE_REFILL_METRICS
-                    .meta_refill_duration
-                    .start_timer();
                 let mut stats = StoreLocalStatistic::default();
-                context.sstable_store.sstable(info, &mut stats).await
-=======
                 GLOBAL_CACHE_REFILL_METRICS.meta_refill_attempts_total.inc();
 
                 let now = Instant::now();
-                let res = context.sstable_store.sstable_syncable(info, &stats).await;
+                let res = context.sstable_store.sstable(info, &mut stats).await;
                 GLOBAL_CACHE_REFILL_METRICS
                     .meta_refill_success_duration
                     .observe(now.elapsed().as_secs_f64());
                 res
->>>>>>> 214118ba
             })
             .collect_vec();
         let holders = try_join_all(tasks).await?;
