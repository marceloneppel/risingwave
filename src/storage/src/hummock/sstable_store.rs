// Copyright 2024 RisingWave Labs
//
// Licensed under the Apache License, Version 2.0 (the "License");
// you may not use this file except in compliance with the License.
// You may obtain a copy of the License at
//
//     http://www.apache.org/licenses/LICENSE-2.0
//
// Unless required by applicable law or agreed to in writing, software
// distributed under the License is distributed on an "AS IS" BASIS,
// WITHOUT WARRANTIES OR CONDITIONS OF ANY KIND, either express or implied.
// See the License for the specific language governing permissions and
// limitations under the License.
use std::clone::Clone;
use std::collections::VecDeque;
use std::future::Future;
use std::ops::Deref;
use std::sync::atomic::{AtomicUsize, Ordering};
use std::sync::Arc;

use ahash::RandomState;
use await_tree::InstrumentAwait;
use bytes::Bytes;
use fail::fail_point;
use foyer::memory::{
    Cache, CacheContext, CacheEntry, CacheEventListener, EntryState, Key, LruCacheConfig,
    LruConfig, Value,
};
use futures::{future, StreamExt};
use itertools::Itertools;
use risingwave_common::config::StorageMemoryConfig;
use risingwave_hummock_sdk::{HummockSstableObjectId, OBJECT_SUFFIX};
use risingwave_hummock_trace::TracedCachePolicy;
use risingwave_object_store::object::{
    ObjectError, ObjectMetadataIter, ObjectStoreRef, ObjectStreamingUploader,
};
use risingwave_pb::hummock::SstableInfo;
use thiserror_ext::AsReport;
use tokio::task::JoinHandle;
use tokio::time::Instant;
use zstd::zstd_safe::WriteBuf;

use super::utils::MemoryTracker;
use super::{
    Block, BlockCache, BlockMeta, BlockResponse, CachedBlock, CachedSstable, FileCache,
    RecentFilter, Sstable, SstableBlockIndex, SstableMeta, SstableWriter,
};
use crate::hummock::block_stream::{
    BlockDataStream, BlockStream, MemoryUsageTracker, PrefetchBlockStream,
};
use crate::hummock::file_cache::preclude::*;
use crate::hummock::multi_builder::UploadJoinHandle;
use crate::hummock::{BlockHolder, HummockError, HummockResult, MemoryLimiter};
use crate::monitor::{HummockStateStoreMetrics, MemoryCollector, StoreLocalStatistic};

const MAX_META_CACHE_SHARD_BITS: usize = 2;
const MAX_CACHE_SHARD_BITS: usize = 6; // It means that there will be 64 shards lru-cache to avoid lock conflict.
const MIN_BUFFER_SIZE_PER_SHARD: usize = 256 * 1024 * 1024; // 256MB

pub type TableHolder = CacheEntry<HummockSstableObjectId, Box<Sstable>, MetaCacheEventListener>;

// TODO: Define policy based on use cases (read / compaction / ...).
#[derive(Clone, Copy, Eq, PartialEq)]
pub enum CachePolicy {
    /// Disable read cache and not fill the cache afterwards.
    Disable,
    /// Try reading the cache and fill the cache afterwards.
    Fill(CacheContext),
    /// Fill file cache only.
    FillFileCache,
    /// Read the cache but not fill the cache afterwards.
    NotFill,
}

impl Default for CachePolicy {
    fn default() -> Self {
        CachePolicy::Fill(CacheContext::Default)
    }
}

impl From<TracedCachePolicy> for CachePolicy {
    fn from(policy: TracedCachePolicy) -> Self {
        match policy {
            TracedCachePolicy::Disable => Self::Disable,
            TracedCachePolicy::Fill(priority) => Self::Fill(priority.into()),
            TracedCachePolicy::FileFileCache => Self::FillFileCache,
            TracedCachePolicy::NotFill => Self::NotFill,
        }
    }
}

impl From<CachePolicy> for TracedCachePolicy {
    fn from(policy: CachePolicy) -> Self {
        match policy {
            CachePolicy::Disable => Self::Disable,
            CachePolicy::FillFileCache => Self::FileFileCache,
            CachePolicy::Fill(priority) => Self::Fill(priority.into()),
            CachePolicy::NotFill => Self::NotFill,
        }
    }
}

pub struct BlockCacheEventListener {
    data_file_cache: FileCache<SstableBlockIndex, CachedBlock>,
    metrics: Arc<HummockStateStoreMetrics>,
}

impl BlockCacheEventListener {
    pub fn new(
        data_file_cache: FileCache<SstableBlockIndex, CachedBlock>,
        metrics: Arc<HummockStateStoreMetrics>,
    ) -> Self {
        Self {
            data_file_cache,
            metrics,
        }
    }
}

impl CacheEventListener<(HummockSstableObjectId, u64), Box<Block>> for BlockCacheEventListener {
    fn on_release(
        &self,
        key: (HummockSstableObjectId, u64),
        value: Box<Block>,
        _context: CacheContext,
        _charges: usize,
    ) {
        let key = SstableBlockIndex {
            sst_id: key.0,
            block_idx: key.1,
        };
        self.metrics
            .block_efficiency_histogram
            .with_label_values(&[&value.table_id().to_string()])
            .observe(value.efficiency());
        // temporarily avoid spawn task while task drop with madsim
        // FYI: https://github.com/madsim-rs/madsim/issues/182
        #[cfg(not(madsim))]
        self.data_file_cache
            .insert_if_not_exists_async(key, CachedBlock::Loaded { block: value });
    }
}

pub struct MetaCacheEventListener(FileCache<HummockSstableObjectId, CachedSstable>);

impl From<FileCache<HummockSstableObjectId, CachedSstable>> for MetaCacheEventListener {
    fn from(value: FileCache<HummockSstableObjectId, CachedSstable>) -> Self {
        Self(value)
    }
}

impl CacheEventListener<HummockSstableObjectId, Box<Sstable>> for MetaCacheEventListener {
    fn on_release(
        &self,
        key: HummockSstableObjectId,
        value: Box<Sstable>,
        _context: CacheContext,
        _charges: usize,
    ) {
        // temporarily avoid spawn task while task drop with madsim
        // FYI: https://github.com/madsim-rs/madsim/issues/182
        #[cfg(not(madsim))]
        self.0.insert_if_not_exists_async(key, value.into());
    }
}

pub enum CachedOrShared<K, V, L>
where
    K: Key,
    V: Value,
    L: CacheEventListener<K, Box<V>>,
{
    Cached(CacheEntry<K, Box<V>, L>),
    Shared(Arc<V>),
}

impl<K, V, L> Deref for CachedOrShared<K, V, L>
where
    K: Key,
    V: Value,
    L: CacheEventListener<K, Box<V>>,
{
    type Target = V;

    fn deref(&self) -> &Self::Target {
        match self {
            CachedOrShared::Cached(entry) => entry,
            CachedOrShared::Shared(v) => v,
        }
    }
}

pub struct SstableStoreConfig {
    pub store: ObjectStoreRef,
    pub path: String,
    pub block_cache_capacity: usize,
    pub meta_cache_capacity: usize,
    pub high_priority_ratio: usize,
    pub prefetch_buffer_capacity: usize,
    pub max_prefetch_block_number: usize,
    pub data_file_cache: FileCache<SstableBlockIndex, CachedBlock>,
    pub meta_file_cache: FileCache<HummockSstableObjectId, CachedSstable>,
    pub recent_filter: Option<Arc<RecentFilter<(HummockSstableObjectId, usize)>>>,
    pub state_store_metrics: Arc<HummockStateStoreMetrics>,
}

pub struct SstableStore {
    path: String,
    store: ObjectStoreRef,
    block_cache: BlockCache,
    // TODO(MrCroxx): use no hash random state
    meta_cache: Arc<Cache<HummockSstableObjectId, Box<Sstable>, MetaCacheEventListener>>,

    data_file_cache: FileCache<SstableBlockIndex, CachedBlock>,
    meta_file_cache: FileCache<HummockSstableObjectId, CachedSstable>,
    /// Recent filter for `(sst_obj_id, blk_idx)`.
    ///
    /// `blk_idx == USIZE::MAX` stands for `sst_obj_id` only entry.
    recent_filter: Option<Arc<RecentFilter<(HummockSstableObjectId, usize)>>>,
    prefetch_buffer_usage: Arc<AtomicUsize>,
    prefetch_buffer_capacity: usize,
    max_prefetch_block_number: usize,
}

impl SstableStore {
    pub fn new(config: SstableStoreConfig) -> Self {
        // TODO: We should validate path early. Otherwise object store won't report invalid path
        // error until first write attempt.
        let mut meta_cache_shard_bits = MAX_META_CACHE_SHARD_BITS;
        while (config.meta_cache_capacity >> meta_cache_shard_bits) < MIN_BUFFER_SIZE_PER_SHARD
            && meta_cache_shard_bits > 0
        {
            meta_cache_shard_bits -= 1;
        }

        let block_cache = BlockCache::new(
            config.block_cache_capacity,
            MAX_CACHE_SHARD_BITS,
            config.high_priority_ratio,
            BlockCacheEventListener::new(
                config.data_file_cache.clone(),
                config.state_store_metrics.clone(),
            ),
        );
        // TODO(MrCroxx): support other cache algorithm
        let meta_cache = Arc::new(Cache::lru(LruCacheConfig {
            capacity: config.meta_cache_capacity,
            shards: 1 << meta_cache_shard_bits,
            eviction_config: LruConfig {
                high_priority_pool_ratio: 0.0,
            },
            object_pool_capacity: (1 << meta_cache_shard_bits) * 1024,
            hash_builder: RandomState::default(),
            event_listener: MetaCacheEventListener::from(config.meta_file_cache.clone()),
        }));
        Self {
            path: config.path,
            store: config.store,
            block_cache,
            meta_cache,

            data_file_cache: config.data_file_cache,
            meta_file_cache: config.meta_file_cache,

            recent_filter: config.recent_filter,
            prefetch_buffer_usage: Arc::new(AtomicUsize::new(0)),
            prefetch_buffer_capacity: config.prefetch_buffer_capacity,
            max_prefetch_block_number: config.max_prefetch_block_number,
        }
    }

    /// For compactor, we do not need a high concurrency load for cache. Instead, we need the cache
    ///  can be evict more effective.
    pub fn for_compactor(
        store: ObjectStoreRef,
        path: String,
        block_cache_capacity: usize,
        meta_cache_capacity: usize,
    ) -> Self {
        // TODO(MrCroxx): support other cache algorithm
        let meta_cache = Arc::new(Cache::lru(LruCacheConfig {
            capacity: meta_cache_capacity,
            shards: 1,
            eviction_config: LruConfig {
                high_priority_pool_ratio: 0.0,
            },
            object_pool_capacity: 1024,
            hash_builder: RandomState::default(),
            event_listener: FileCache::none().into(),
        }));
        Self {
            path,
            store,
            block_cache: BlockCache::new(
                block_cache_capacity,
                0,
                0,
                BlockCacheEventListener::new(
                    FileCache::none(),
                    Arc::new(HummockStateStoreMetrics::unused()),
                ),
            ),
            meta_cache,
            data_file_cache: FileCache::none(),
            meta_file_cache: FileCache::none(),
            prefetch_buffer_usage: Arc::new(AtomicUsize::new(0)),
            prefetch_buffer_capacity: block_cache_capacity,
            max_prefetch_block_number: 16, /* compactor won't use this parameter, so just assign a default value. */
            recent_filter: None,
        }
    }

    pub async fn delete(&self, object_id: HummockSstableObjectId) -> HummockResult<()> {
        // Data
        self.store
            .delete(self.get_sst_data_path(object_id).as_str())
            .await?;
        self.meta_cache.remove(&object_id);
        self.meta_file_cache
            .remove(&object_id)
            .map_err(HummockError::file_cache)?;
        Ok(())
    }

    /// Deletes all SSTs specified in the given list of IDs from storage and cache.
    pub async fn delete_list(
        &self,
        object_id_list: &[HummockSstableObjectId],
    ) -> HummockResult<()> {
        let mut paths = Vec::with_capacity(object_id_list.len() * 2);

        for &object_id in object_id_list {
            paths.push(self.get_sst_data_path(object_id));
        }
        // Delete from storage.
        self.store.delete_objects(&paths).await?;

        // Delete from cache.
        for &object_id in object_id_list {
            self.meta_cache.remove(&object_id);
            self.meta_file_cache
                .remove(&object_id)
                .map_err(HummockError::file_cache)?;
        }

        Ok(())
    }

    pub fn delete_cache(&self, object_id: HummockSstableObjectId) {
        self.meta_cache.remove(&object_id);
        if let Err(e) = self.meta_file_cache.remove(&object_id) {
            tracing::warn!(error = %e.as_report(), "meta file cache remove error");
        }
    }

    async fn put_sst_data(
        &self,
        object_id: HummockSstableObjectId,
        data: Bytes,
    ) -> HummockResult<()> {
        let data_path = self.get_sst_data_path(object_id);
        self.store
            .upload(&data_path, data)
            .await
            .map_err(Into::into)
    }

    pub async fn prefetch_blocks(
        &self,
        sst: &Sstable,
        block_index: usize,
        end_index: usize,
        policy: CachePolicy,
        stats: &mut StoreLocalStatistic,
    ) -> HummockResult<Box<dyn BlockStream>> {
        let object_id = sst.id;
        if self.prefetch_buffer_usage.load(Ordering::Acquire) > self.prefetch_buffer_capacity {
            let block = self.get(sst, block_index, policy, stats).await?;
            return Ok(Box::new(PrefetchBlockStream::new(
                VecDeque::from([block]),
                block_index,
                None,
            )));
        }
        stats.cache_data_block_total += 1;
        if let Some(block) = self.block_cache.get(object_id, block_index as u64) {
            return Ok(Box::new(PrefetchBlockStream::new(
                VecDeque::from([block]),
                block_index,
                None,
            )));
        }
        let end_index = std::cmp::min(end_index, block_index + self.max_prefetch_block_number);
        let mut end_index = std::cmp::min(end_index, sst.meta.block_metas.len());
        let start_offset = sst.meta.block_metas[block_index].offset as usize;
        let mut min_hit_index = end_index;
        let mut hit_count = 0;
        for idx in block_index..end_index {
            if self.block_cache.exists_block(object_id, idx as u64) {
                if min_hit_index > idx && idx > block_index {
                    min_hit_index = idx;
                }
                hit_count += 1;
            }
        }

        if hit_count * 3 >= (end_index - block_index) || min_hit_index * 2 > block_index + end_index
        {
            end_index = min_hit_index;
        }
        stats.cache_data_prefetch_count += 1;
        stats.cache_data_prefetch_block_count += (end_index - block_index) as u64;
        let end_offset = start_offset
            + sst.meta.block_metas[block_index..end_index]
                .iter()
                .map(|meta| meta.len as usize)
                .sum::<usize>();
        let data_path = self.get_sst_data_path(object_id);
        let memory_usage = end_offset - start_offset;
        let tracker = MemoryUsageTracker::new(self.prefetch_buffer_usage.clone(), memory_usage);
        let span: await_tree::Span = format!("Prefetch SST-{}", object_id).into();
        let store = self.store.clone();
        let join_handle = tokio::spawn(async move {
            store
                .read(&data_path, start_offset..end_offset)
                .verbose_instrument_await(span)
                .await
        });
        let buf = match join_handle.await {
            Ok(Ok(data)) => data,
            Ok(Err(e)) => {
                tracing::error!(
                    "prefetch meet error when read {}..{} from sst-{} ({})",
                    start_offset,
                    end_offset,
                    object_id,
                    sst.meta.estimated_size,
                );
                return Err(e.into());
            }
            Err(_) => {
                return Err(HummockError::other("cancel by other thread"));
            }
        };
        let mut offset = 0;
        let mut blocks = VecDeque::default();
        for idx in block_index..end_index {
            let end = offset + sst.meta.block_metas[idx].len as usize;
            if end > buf.len() {
                return Err(ObjectError::internal("read unexpected EOF").into());
            }
            // copy again to avoid holding a large data in memory.
            let block = Block::decode_with_copy(
                buf.slice(offset..end),
                sst.meta.block_metas[idx].uncompressed_size as usize,
                true,
            )?;
            let holder = if let CachePolicy::Fill(priority) = policy {
                let cache_priority = if idx == block_index {
                    priority
                } else {
                    CacheContext::LruPriorityLow
                };
                self.block_cache
                    .insert(object_id, idx as u64, Box::new(block), cache_priority)
            } else {
                BlockHolder::from_owned_block(Box::new(block))
            };

            blocks.push_back(holder);
            offset = end;
        }
        Ok(Box::new(PrefetchBlockStream::new(
            blocks,
            block_index,
            Some(tracker),
        )))
    }

    pub async fn get_block_response(
        &self,
        sst: &Sstable,
        block_index: usize,
        policy: CachePolicy,
        stats: &mut StoreLocalStatistic,
    ) -> HummockResult<BlockResponse> {
        let object_id = sst.id;
        let (range, uncompressed_capacity) = sst.calculate_block_info(block_index);

        stats.cache_data_block_total += 1;
        let file_size = sst.meta.estimated_size;
        let mut fetch_block = || {
            let file_cache = self.data_file_cache.clone();
            stats.cache_data_block_miss += 1;
            let data_path = self.get_sst_data_path(object_id);
            let store = self.store.clone();
            let use_file_cache = !matches!(policy, CachePolicy::Disable);
            let range = range.clone();

            async move {
                let key = SstableBlockIndex {
                    sst_id: object_id,
                    block_idx: block_index as u64,
                };
                if use_file_cache
                    && let Some(block) = file_cache
                        .lookup(&key)
                        .await
                        .map_err(HummockError::file_cache)?
                {
                    let block = block.try_into_block()?;
                    return Ok(block);
                }

                let block_data = match store
                    .read(&data_path, range.clone())
                    .verbose_instrument_await("get_block_response")
                    .await
                {
                    Ok(data) => data,
                    Err(e) => {
                        tracing::error!(
                            "get_block_response meet error when read {:?} from sst-{}, total length: {}",
                            range,
                            object_id,
                            file_size
                        );
                        return Err(HummockError::from(e));
                    }
                };
                let block = Box::new(Block::decode(block_data, uncompressed_capacity)?);

                Ok(block)
            }
        };

        let disable_cache: fn() -> bool = || {
            fail_point!("disable_block_cache", |_| true);
            false
        };

        let policy = if disable_cache() {
            CachePolicy::Disable
        } else {
            policy
        };

        if let Some(filter) = self.recent_filter.as_ref() {
            filter.extend([(object_id, usize::MAX), (object_id, block_index)]);
        }

        match policy {
            CachePolicy::Fill(priority) => Ok(self.block_cache.get_or_insert_with(
                object_id,
                block_index as u64,
                priority,
                fetch_block,
            )),
            CachePolicy::FillFileCache => {
                let block = fetch_block().await?;
                self.data_file_cache.insert_async(
                    SstableBlockIndex {
                        sst_id: object_id,
                        block_idx: block_index as u64,
                    },
                    CachedBlock::Loaded {
                        block: block.clone(),
                    },
                );
                Ok(BlockResponse::Block(BlockHolder::from_owned_block(block)))
            }
            CachePolicy::NotFill => match self.block_cache.get(object_id, block_index as u64) {
                Some(block) => Ok(BlockResponse::Block(block)),
                None => fetch_block()
                    .await
                    .map(BlockHolder::from_owned_block)
                    .map(BlockResponse::Block),
            },
            CachePolicy::Disable => fetch_block()
                .await
                .map(BlockHolder::from_owned_block)
                .map(BlockResponse::Block),
        }
    }

    pub async fn get(
        &self,
        sst: &Sstable,
        block_index: usize,
        policy: CachePolicy,
        stats: &mut StoreLocalStatistic,
    ) -> HummockResult<BlockHolder> {
        match self
            .get_block_response(sst, block_index, policy, stats)
            .await
        {
            Ok(block_response) => block_response.wait().await,
            Err(err) => Err(err),
        }
    }

    pub fn get_sst_data_path(&self, object_id: HummockSstableObjectId) -> String {
        let obj_prefix = self.store.get_object_prefix(object_id);
        format!(
            "{}/{}{}.{}",
            self.path, obj_prefix, object_id, OBJECT_SUFFIX
        )
    }

    pub fn get_object_id_from_path(path: &str) -> HummockSstableObjectId {
        let split = path.split(&['/', '.']).collect_vec();
        assert!(split.len() > 2);
        assert_eq!(split[split.len() - 1], OBJECT_SUFFIX);
        split[split.len() - 2]
            .parse::<HummockSstableObjectId>()
            .expect("valid sst id")
    }

    pub fn store(&self) -> ObjectStoreRef {
        self.store.clone()
    }

    #[cfg(any(test, feature = "test"))]
    pub fn clear_block_cache(&self) {
        self.block_cache.clear();
        if let Err(e) = self.data_file_cache.clear() {
            tracing::warn!(error = %e.as_report(), "data file cache clear error");
        }
    }

    #[cfg(any(test, feature = "test"))]
    pub fn clear_meta_cache(&self) {
        self.meta_cache.clear();
        if let Err(e) = self.meta_file_cache.clear() {
            tracing::warn!(error = %e.as_report(), "meta file cache clear error");
        }
    }

    pub async fn sstable_cached(
        &self,
        sst_obj_id: HummockSstableObjectId,
    ) -> HummockResult<
        Option<CachedOrShared<HummockSstableObjectId, Sstable, MetaCacheEventListener>>,
    > {
        if let Some(sst) = self.meta_cache.get(&sst_obj_id) {
            return Ok(Some(CachedOrShared::Cached(sst)));
        }

        if let Some(sst) = self
            .meta_file_cache
            .lookup(&sst_obj_id)
            .await
            .map_err(HummockError::file_cache)?
        {
            return Ok(Some(CachedOrShared::Shared(sst.into_inner())));
        }

        Ok(None)
    }

    /// Returns `table_holder`
    pub fn sstable(
        &self,
        sst: &SstableInfo,
        stats: &mut StoreLocalStatistic,
    ) -> impl Future<Output = HummockResult<TableHolder>> + Send + 'static {
        let object_id = sst.get_object_id();
        let entry = self.meta_cache.entry(object_id, || {
            let meta_file_cache = self.meta_file_cache.clone();
            let store = self.store.clone();
            let meta_path = self.get_sst_data_path(object_id);
            let stats_ptr = stats.remote_io_time.clone();
            let range = sst.meta_offset as usize..sst.file_size as usize;
            async move {
                if let Some(sst) = meta_file_cache
                    .lookup(&object_id)
                    .await
                    .map_err(HummockError::file_cache)?
                {
                    // TODO(MrCroxx): Make meta cache receives Arc<Sstable> to reduce copy?
                    let sst: Box<Sstable> = sst.into();
                    let charge = sst.estimate_size();
                    return Ok((sst, charge, CacheContext::Default));
                }

                let now = Instant::now();
                let buf = store.read(&meta_path, range).await?;
                let meta = SstableMeta::decode(&buf[..])?;

                let sst = Sstable::new(object_id, meta);
                let charge = sst.estimate_size();
                let add = (now.elapsed().as_secs_f64() * 1000.0).ceil();
                stats_ptr.fetch_add(add as u64, Ordering::Relaxed);
                Ok((Box::new(sst), charge, CacheContext::Default))
            }
        });

        if matches! { entry.state(), EntryState::Wait | EntryState::Miss } {
            stats.cache_meta_block_miss += 1;
        }

        stats.cache_meta_block_total += 1;
<<<<<<< HEAD
        entry.verbose_instrument_await("sstable")
=======
        lookup_response
>>>>>>> 5a8a6a2a
    }

    pub async fn list_object_metadata_from_object_store(
        &self,
    ) -> HummockResult<ObjectMetadataIter> {
        let raw_iter = self.store.list(&format!("{}/", self.path)).await?;
        let iter = raw_iter.filter(|r| match r {
            Ok(i) => future::ready(i.key.ends_with(&format!(".{}", OBJECT_SUFFIX))),
            Err(_) => future::ready(true),
        });
        Ok(Box::pin(iter))
    }

    pub fn create_sst_writer(
        self: Arc<Self>,
        object_id: HummockSstableObjectId,
        options: SstableWriterOptions,
    ) -> BatchUploadWriter {
        BatchUploadWriter::new(object_id, self, options)
    }

    pub fn insert_meta_cache(&self, object_id: HummockSstableObjectId, meta: SstableMeta) {
        let sst = Sstable::new(object_id, meta);
        let charge = sst.estimate_size();
        self.meta_cache.insert_with_context(
            object_id,
            Box::new(sst),
            charge,
            CacheContext::Default,
        );
    }

    pub fn insert_block_cache(
        &self,
        object_id: HummockSstableObjectId,
        block_index: u64,
        block: Box<Block>,
    ) {
        if let Some(filter) = self.recent_filter.as_ref() {
            filter.extend([(object_id, usize::MAX), (object_id, block_index as usize)]);
        }
        self.block_cache
            .insert(object_id, block_index, block, CacheContext::Default);
    }

    pub fn get_meta_memory_usage(&self) -> u64 {
        self.meta_cache.usage() as u64
    }

    pub async fn get_stream_for_blocks(
        &self,
        object_id: HummockSstableObjectId,
        metas: &[BlockMeta],
    ) -> HummockResult<BlockDataStream> {
        fail_point!("get_stream_err");
        let data_path = self.get_sst_data_path(object_id);
        let store = self.store().clone();
        let block_meta = &metas[0];
        let start_pos = block_meta.offset as usize;
        let end_pos = metas.iter().map(|meta| meta.len as usize).sum::<usize>() + start_pos;
        let range = start_pos..end_pos;
        // spawn to tokio pool because the object-storage sdk may not be safe to cancel.
        let ret = tokio::spawn(async move { store.streaming_read(&data_path, range).await }).await;

        let reader = match ret {
            Ok(Ok(reader)) => reader,
            Ok(Err(e)) => return Err(HummockError::from(e)),
            Err(e) => {
                return Err(HummockError::other(format!(
                    "failed to get result, this read request may be canceled: {}",
                    e.as_report()
                )))
            }
        };
        Ok(BlockDataStream::new(reader, metas.to_vec()))
    }

    pub fn data_recent_filter(
        &self,
    ) -> Option<&Arc<RecentFilter<(HummockSstableObjectId, usize)>>> {
        self.recent_filter.as_ref()
    }

    pub fn data_file_cache(&self) -> &FileCache<SstableBlockIndex, CachedBlock> {
        &self.data_file_cache
    }

    pub fn data_cache(&self) -> &BlockCache {
        &self.block_cache
    }
}

pub type SstableStoreRef = Arc<SstableStore>;

pub struct HummockMemoryCollector {
    sstable_store: SstableStoreRef,
    limiter: Arc<MemoryLimiter>,
    storage_memory_config: StorageMemoryConfig,
}

impl HummockMemoryCollector {
    pub fn new(
        sstable_store: SstableStoreRef,
        limiter: Arc<MemoryLimiter>,
        storage_memory_config: StorageMemoryConfig,
    ) -> Self {
        Self {
            sstable_store,
            limiter,
            storage_memory_config,
        }
    }
}

impl MemoryCollector for HummockMemoryCollector {
    fn get_meta_memory_usage(&self) -> u64 {
        self.sstable_store.get_meta_memory_usage()
    }

    fn get_data_memory_usage(&self) -> u64 {
        self.sstable_store.block_cache.size() as u64
    }

    fn get_uploading_memory_usage(&self) -> u64 {
        self.limiter.get_memory_usage()
    }

    fn get_meta_cache_memory_usage_ratio(&self) -> f64 {
        self.sstable_store.get_meta_memory_usage() as f64
            / (self.storage_memory_config.meta_cache_capacity_mb * 1024 * 1024) as f64
    }

    fn get_block_cache_memory_usage_ratio(&self) -> f64 {
        self.sstable_store.block_cache.size() as f64
            / (self.storage_memory_config.block_cache_capacity_mb * 1024 * 1024) as f64
    }

    fn get_shared_buffer_usage_ratio(&self) -> f64 {
        self.limiter.get_memory_usage() as f64
            / (self.storage_memory_config.shared_buffer_capacity_mb * 1024 * 1024) as f64
    }
}

pub struct SstableWriterOptions {
    /// Total length of SST data.
    pub capacity_hint: Option<usize>,
    pub tracker: Option<MemoryTracker>,
    pub policy: CachePolicy,
}

impl Default for SstableWriterOptions {
    fn default() -> Self {
        Self {
            capacity_hint: None,
            tracker: None,
            policy: CachePolicy::NotFill,
        }
    }
}
#[async_trait::async_trait]
pub trait SstableWriterFactory: Send {
    type Writer: SstableWriter<Output = UploadJoinHandle>;

    async fn create_sst_writer(
        &mut self,
        object_id: HummockSstableObjectId,
        options: SstableWriterOptions,
    ) -> HummockResult<Self::Writer>;
}

pub struct BatchSstableWriterFactory {
    sstable_store: SstableStoreRef,
}

impl BatchSstableWriterFactory {
    pub fn new(sstable_store: SstableStoreRef) -> Self {
        BatchSstableWriterFactory { sstable_store }
    }
}

#[async_trait::async_trait]
impl SstableWriterFactory for BatchSstableWriterFactory {
    type Writer = BatchUploadWriter;

    async fn create_sst_writer(
        &mut self,
        object_id: HummockSstableObjectId,
        options: SstableWriterOptions,
    ) -> HummockResult<Self::Writer> {
        Ok(BatchUploadWriter::new(
            object_id,
            self.sstable_store.clone(),
            options,
        ))
    }
}

/// Buffer SST data and upload it as a whole on `finish`.
/// The upload is finished when the returned `JoinHandle` is joined.
pub struct BatchUploadWriter {
    object_id: HummockSstableObjectId,
    sstable_store: SstableStoreRef,
    policy: CachePolicy,
    buf: Vec<u8>,
    block_info: Vec<Block>,
    tracker: Option<MemoryTracker>,
}

impl BatchUploadWriter {
    pub fn new(
        object_id: HummockSstableObjectId,
        sstable_store: Arc<SstableStore>,
        options: SstableWriterOptions,
    ) -> Self {
        Self {
            object_id,
            sstable_store,
            policy: options.policy,
            buf: Vec::with_capacity(options.capacity_hint.unwrap_or(0)),
            block_info: Vec::new(),
            tracker: options.tracker,
        }
    }
}

#[async_trait::async_trait]
impl SstableWriter for BatchUploadWriter {
    type Output = JoinHandle<HummockResult<()>>;

    async fn write_block(&mut self, block: &[u8], meta: &BlockMeta) -> HummockResult<()> {
        self.buf.extend_from_slice(block);
        if let CachePolicy::Fill(_) = self.policy {
            self.block_info.push(Block::decode(
                Bytes::from(block.to_vec()),
                meta.uncompressed_size as usize,
            )?);
        }
        Ok(())
    }

    async fn write_block_bytes(&mut self, block: Bytes, meta: &BlockMeta) -> HummockResult<()> {
        self.buf.extend_from_slice(&block);
        if let CachePolicy::Fill(_) = self.policy {
            self.block_info
                .push(Block::decode(block, meta.uncompressed_size as usize)?);
        }
        Ok(())
    }

    async fn finish(mut self, meta: SstableMeta) -> HummockResult<Self::Output> {
        fail_point!("data_upload_err");
        let join_handle = tokio::spawn(async move {
            meta.encode_to(&mut self.buf);
            let data = Bytes::from(self.buf);
            let _tracker = self.tracker.map(|mut t| {
                if !t.try_increase_memory(data.capacity() as u64) {
                    tracing::debug!("failed to allocate increase memory for data file, sst object id: {}, file size: {}",
                                    self.object_id, data.capacity());
                }
                t
            });

            // Upload data to object store.
            self.sstable_store
                .clone()
                .put_sst_data(self.object_id, data)
                .await?;
            self.sstable_store.insert_meta_cache(self.object_id, meta);

            // Only update recent filter with sst obj id is okay here, for l0 is only filter by sst obj id with recent filter.
            if let Some(filter) = self.sstable_store.recent_filter.as_ref() {
                filter.insert((self.object_id, usize::MAX));
            }

            // Add block cache.
            if let CachePolicy::Fill(fill_cache_priority) = self.policy {
                // The `block_info` may be empty when there is only range-tombstones, because we
                //  store them in meta-block.
                for (block_idx, block) in self.block_info.into_iter().enumerate() {
                    self.sstable_store.block_cache.insert(
                        self.object_id,
                        block_idx as u64,
                        Box::new(block),
                        fill_cache_priority,
                    );
                }
            }
            Ok(())
        });
        Ok(join_handle)
    }

    fn data_len(&self) -> usize {
        self.buf.len()
    }
}

pub struct StreamingUploadWriter {
    object_id: HummockSstableObjectId,
    sstable_store: SstableStoreRef,
    policy: CachePolicy,
    /// Data are uploaded block by block, except for the size footer.
    object_uploader: ObjectStreamingUploader,
    /// Compressed blocks to refill block or meta cache. Keep the uncompressed capacity for decode.
    blocks: Vec<Block>,
    data_len: usize,
    tracker: Option<MemoryTracker>,
}

impl StreamingUploadWriter {
    pub fn new(
        object_id: HummockSstableObjectId,
        sstable_store: SstableStoreRef,
        object_uploader: ObjectStreamingUploader,
        options: SstableWriterOptions,
    ) -> Self {
        Self {
            object_id,
            sstable_store,
            policy: options.policy,
            object_uploader,
            blocks: Vec::new(),
            data_len: 0,
            tracker: options.tracker,
        }
    }
}

pub enum UnifiedSstableWriter {
    StreamingSstableWriter(StreamingUploadWriter),
    BatchSstableWriter(BatchUploadWriter),
}

#[async_trait::async_trait]
impl SstableWriter for StreamingUploadWriter {
    type Output = JoinHandle<HummockResult<()>>;

    async fn write_block(&mut self, block_data: &[u8], meta: &BlockMeta) -> HummockResult<()> {
        self.data_len += block_data.len();
        let block_data = Bytes::from(block_data.to_vec());
        if let CachePolicy::Fill(_) = self.policy {
            let block = Block::decode(block_data.clone(), meta.uncompressed_size as usize)?;
            self.blocks.push(block);
        }
        self.object_uploader
            .write_bytes(block_data)
            .await
            .map_err(Into::into)
    }

    async fn write_block_bytes(&mut self, block: Bytes, meta: &BlockMeta) -> HummockResult<()> {
        self.data_len += block.len();
        if let CachePolicy::Fill(_) = self.policy {
            let block = Block::decode(block.clone(), meta.uncompressed_size as usize)?;
            self.blocks.push(block);
        }
        self.object_uploader
            .write_bytes(block)
            .await
            .map_err(Into::into)
    }

    async fn finish(mut self, meta: SstableMeta) -> HummockResult<UploadJoinHandle> {
        let metadata = Bytes::from(meta.encode_to_bytes());

        self.object_uploader.write_bytes(metadata).await?;
        let join_handle = tokio::spawn(async move {
            let uploader_memory_usage = self.object_uploader.get_memory_usage();
            let _tracker = self.tracker.map(|mut t| {
                    if !t.try_increase_memory(uploader_memory_usage) {
                        tracing::debug!("failed to allocate increase memory for data file, sst object id: {}, file size: {}",
                                        self.object_id, uploader_memory_usage);
                    }
                    t
                });

            assert!(!meta.block_metas.is_empty() || !meta.monotonic_tombstone_events.is_empty());

            // Upload data to object store.
            self.object_uploader.finish().await?;
            // Add meta cache.
            self.sstable_store.insert_meta_cache(self.object_id, meta);

            // Add block cache.
            if let CachePolicy::Fill(fill_high_priority_cache) = self.policy
                && !self.blocks.is_empty()
            {
                for (block_idx, block) in self.blocks.into_iter().enumerate() {
                    self.sstable_store.block_cache.insert(
                        self.object_id,
                        block_idx as u64,
                        Box::new(block),
                        fill_high_priority_cache,
                    );
                }
            }
            Ok(())
        });
        Ok(join_handle)
    }

    fn data_len(&self) -> usize {
        self.data_len
    }
}

pub struct StreamingSstableWriterFactory {
    sstable_store: SstableStoreRef,
}

impl StreamingSstableWriterFactory {
    pub fn new(sstable_store: SstableStoreRef) -> Self {
        StreamingSstableWriterFactory { sstable_store }
    }
}
pub struct UnifiedSstableWriterFactory {
    sstable_store: SstableStoreRef,
}

impl UnifiedSstableWriterFactory {
    pub fn new(sstable_store: SstableStoreRef) -> Self {
        UnifiedSstableWriterFactory { sstable_store }
    }
}

#[async_trait::async_trait]
impl SstableWriterFactory for UnifiedSstableWriterFactory {
    type Writer = UnifiedSstableWriter;

    async fn create_sst_writer(
        &mut self,
        object_id: HummockSstableObjectId,
        options: SstableWriterOptions,
    ) -> HummockResult<Self::Writer> {
        if self.sstable_store.store().support_streaming_upload() {
            let path = self.sstable_store.get_sst_data_path(object_id);
            let uploader = self.sstable_store.store.streaming_upload(&path).await?;
            let streaming_uploader_writer = StreamingUploadWriter::new(
                object_id,
                self.sstable_store.clone(),
                uploader,
                options,
            );

            Ok(UnifiedSstableWriter::StreamingSstableWriter(
                streaming_uploader_writer,
            ))
        } else {
            let batch_uploader_writer =
                BatchUploadWriter::new(object_id, self.sstable_store.clone(), options);
            Ok(UnifiedSstableWriter::BatchSstableWriter(
                batch_uploader_writer,
            ))
        }
    }
}

#[async_trait::async_trait]
impl SstableWriterFactory for StreamingSstableWriterFactory {
    type Writer = StreamingUploadWriter;

    async fn create_sst_writer(
        &mut self,
        object_id: HummockSstableObjectId,
        options: SstableWriterOptions,
    ) -> HummockResult<Self::Writer> {
        let path = self.sstable_store.get_sst_data_path(object_id);
        let uploader = self.sstable_store.store.streaming_upload(&path).await?;
        Ok(StreamingUploadWriter::new(
            object_id,
            self.sstable_store.clone(),
            uploader,
            options,
        ))
    }
}

#[async_trait::async_trait]
impl SstableWriter for UnifiedSstableWriter {
    type Output = JoinHandle<HummockResult<()>>;

    async fn write_block(&mut self, block_data: &[u8], meta: &BlockMeta) -> HummockResult<()> {
        match self {
            UnifiedSstableWriter::StreamingSstableWriter(stream) => {
                stream.write_block(block_data, meta).await
            }
            UnifiedSstableWriter::BatchSstableWriter(batch) => {
                batch.write_block(block_data, meta).await
            }
        }
    }

    async fn write_block_bytes(&mut self, block: Bytes, meta: &BlockMeta) -> HummockResult<()> {
        match self {
            UnifiedSstableWriter::StreamingSstableWriter(stream) => {
                stream.write_block_bytes(block, meta).await
            }
            UnifiedSstableWriter::BatchSstableWriter(batch) => {
                batch.write_block_bytes(block, meta).await
            }
        }
    }

    async fn finish(self, meta: SstableMeta) -> HummockResult<UploadJoinHandle> {
        match self {
            UnifiedSstableWriter::StreamingSstableWriter(stream) => stream.finish(meta).await,
            UnifiedSstableWriter::BatchSstableWriter(batch) => batch.finish(meta).await,
        }
    }

    fn data_len(&self) -> usize {
        match self {
            UnifiedSstableWriter::StreamingSstableWriter(stream) => stream.data_len(),
            UnifiedSstableWriter::BatchSstableWriter(batch) => batch.data_len(),
        }
    }
}

#[cfg(test)]
mod tests {
    use std::ops::Range;
    use std::sync::Arc;

    use risingwave_hummock_sdk::HummockSstableObjectId;
    use risingwave_pb::hummock::SstableInfo;

    use super::{SstableStoreRef, SstableWriterOptions};
    use crate::hummock::iterator::test_utils::{iterator_test_key_of, mock_sstable_store};
    use crate::hummock::iterator::HummockIterator;
    use crate::hummock::sstable::SstableIteratorReadOptions;
    use crate::hummock::test_utils::{
        default_builder_opt_for_test, gen_test_sstable_data, put_sst,
    };
    use crate::hummock::value::HummockValue;
    use crate::hummock::{CachePolicy, SstableIterator, SstableMeta, SstableStore};
    use crate::monitor::StoreLocalStatistic;

    const SST_ID: HummockSstableObjectId = 1;

    fn get_hummock_value(x: usize) -> HummockValue<Vec<u8>> {
        HummockValue::put(format!("overlapped_new_{}", x).as_bytes().to_vec())
    }

    async fn validate_sst(
        sstable_store: SstableStoreRef,
        info: &SstableInfo,
        mut meta: SstableMeta,
        x_range: Range<usize>,
    ) {
        let mut stats = StoreLocalStatistic::default();
        let holder = sstable_store.sstable(info, &mut stats).await.unwrap();
        std::mem::take(&mut meta.bloom_filter);
        assert_eq!(holder.meta, meta);
        let holder = sstable_store.sstable(info, &mut stats).await.unwrap();
        assert_eq!(holder.meta, meta);
        let mut iter = SstableIterator::new(
            holder,
            sstable_store,
            Arc::new(SstableIteratorReadOptions::default()),
        );
        iter.rewind().await.unwrap();
        for i in x_range {
            let key = iter.key();
            let value = iter.value();
            assert_eq!(key, iterator_test_key_of(i).to_ref());
            assert_eq!(value, get_hummock_value(i).as_slice());
            iter.next().await.unwrap();
        }
    }

    #[tokio::test]
    async fn test_batch_upload() {
        let sstable_store = mock_sstable_store();
        let x_range = 0..100;
        let (data, meta) = gen_test_sstable_data(
            default_builder_opt_for_test(),
            x_range
                .clone()
                .map(|x| (iterator_test_key_of(x), get_hummock_value(x))),
        )
        .await;
        let writer_opts = SstableWriterOptions {
            capacity_hint: None,
            tracker: None,
            policy: CachePolicy::Disable,
        };
        let info = put_sst(
            SST_ID,
            data.clone(),
            meta.clone(),
            sstable_store.clone(),
            writer_opts,
        )
        .await
        .unwrap();

        validate_sst(sstable_store, &info, meta, x_range).await;
    }

    #[tokio::test]
    async fn test_streaming_upload() {
        // Generate test data.
        let sstable_store = mock_sstable_store();
        let x_range = 0..100;
        let (data, meta) = gen_test_sstable_data(
            default_builder_opt_for_test(),
            x_range
                .clone()
                .map(|x| (iterator_test_key_of(x), get_hummock_value(x))),
        )
        .await;
        let writer_opts = SstableWriterOptions {
            capacity_hint: None,
            tracker: None,
            policy: CachePolicy::Disable,
        };
        let info = put_sst(
            SST_ID,
            data.clone(),
            meta.clone(),
            sstable_store.clone(),
            writer_opts,
        )
        .await
        .unwrap();

        validate_sst(sstable_store, &info, meta, x_range).await;
    }

    #[test]
    fn test_basic() {
        let sstable_store = mock_sstable_store();
        let object_id = 123;
        let data_path = sstable_store.get_sst_data_path(object_id);
        assert_eq!(data_path, "test/123.data");
        assert_eq!(SstableStore::get_object_id_from_path(&data_path), object_id);
    }
}<|MERGE_RESOLUTION|>--- conflicted
+++ resolved
@@ -700,11 +700,8 @@
         }
 
         stats.cache_meta_block_total += 1;
-<<<<<<< HEAD
-        entry.verbose_instrument_await("sstable")
-=======
-        lookup_response
->>>>>>> 5a8a6a2a
+
+        entry
     }
 
     pub async fn list_object_metadata_from_object_store(
