--- conflicted
+++ resolved
@@ -12,12 +12,9 @@
 // See the License for the specific language governing permissions and
 // limitations under the License.
 
-<<<<<<< HEAD
+use std::cmp::Ordering;
 use std::collections::binary_heap::PeekMut;
 use std::collections::BinaryHeap;
-=======
-use std::cmp::Ordering;
->>>>>>> d8198fa1
 use std::fmt::Debug;
 use std::future::Future;
 use std::marker::PhantomData;
@@ -28,11 +25,7 @@
 use bytes::Bytes;
 use itertools::Itertools;
 use risingwave_common::catalog::TableId;
-<<<<<<< HEAD
-use risingwave_hummock_sdk::key::{FullKey, TableKey, UserKey, EPOCH_LEN};
-=======
-use risingwave_hummock_sdk::key::{FullKey, TableKey, TableKeyRange, UserKey};
->>>>>>> d8198fa1
+use risingwave_hummock_sdk::key::{FullKey, TableKey, TableKeyRange, UserKey, EPOCH_LEN};
 
 use crate::hummock::event_handler::LocalInstanceId;
 use crate::hummock::iterator::{
@@ -689,13 +682,10 @@
 
 #[cfg(test)]
 mod tests {
-<<<<<<< HEAD
-=======
     use std::ops::Bound::{Excluded, Included};
 
     use itertools::Itertools;
     use risingwave_hummock_sdk::key::map_table_key_range;
->>>>>>> d8198fa1
 
     use super::*;
     use crate::hummock::iterator::test_utils::{
@@ -943,29 +933,6 @@
     }
 
     #[tokio::test]
-    async fn test_shared_buffer_batch_delete_range2() {
-        let epoch = 1;
-        let delete_ranges = vec![
-            (Bytes::from(b"aaa".to_vec()), Bytes::from(b"bbb".to_vec())),
-            (Bytes::from(b"aaa".to_vec()), Bytes::from(b"ccc".to_vec())),
-            (Bytes::from(b"ddd".to_vec()), Bytes::from(b"eee".to_vec())),
-        ];
-        let shared_buffer_batch = SharedBufferBatch::build_shared_buffer_batch(
-            epoch,
-            vec![],
-            0,
-            delete_ranges,
-            Default::default(),
-            None,
-            None,
-        );
-        assert!(shared_buffer_batch.check_delete_by_range(TableKey(b"aaa")));
-        assert!(shared_buffer_batch.check_delete_by_range(TableKey(b"bbb")));
-        assert!(shared_buffer_batch.check_delete_by_range(TableKey(b"ddd")));
-        assert!(!shared_buffer_batch.check_delete_by_range(TableKey(b"eee")));
-    }
-
-    #[tokio::test]
     #[should_panic]
     async fn test_invalid_table_id() {
         let epoch = 1;
