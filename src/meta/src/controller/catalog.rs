--- conflicted
+++ resolved
@@ -25,16 +25,10 @@
 use risingwave_meta_model_v2::table::TableType;
 use risingwave_meta_model_v2::{
     connection, database, function, index, object, object_dependency, schema, sink, source,
-<<<<<<< HEAD
-    streaming_job, subscription, table, user_privilege, view, ColumnCatalogArray, ConnectionId,
-    CreateType, DatabaseId, FunctionId, IndexId, JobStatus, ObjectId, PrivateLinkService, Property,
-    SchemaId, SourceId, StreamSourceInfo, TableId, UserId,
-=======
-    streaming_job, table, user_privilege, view, ActorId, ColumnCatalogArray, ConnectionId,
-    CreateType, DatabaseId, FragmentId, FunctionId, IndexId, JobStatus, ObjectId,
+    streaming_job, subscription, table, user_privilege, view, ActorId, ColumnCatalogArray,
+    ConnectionId, CreateType, DatabaseId, FragmentId, FunctionId, IndexId, JobStatus, ObjectId,
     PrivateLinkService, SchemaId, SourceId, StreamSourceInfo, StreamingParallelism, TableId,
     UserId,
->>>>>>> 87354917
 };
 use risingwave_pb::catalog::table::PbTableType;
 use risingwave_pb::catalog::{
@@ -217,19 +211,8 @@
         let streaming_jobs: Vec<ObjectId> = StreamingJob::find()
             .join(JoinType::InnerJoin, streaming_job::Relation::Object.def())
             .select_only()
-<<<<<<< HEAD
-            .column(object::Column::Oid)
-            .filter(object::Column::DatabaseId.eq(Some(database_id)).and(
-                object::Column::ObjType.is_in([
-                    ObjectType::Table,
-                    ObjectType::Sink,
-                    ObjectType::Subscription,
-                ]),
-            ))
-=======
             .column(streaming_job::Column::JobId)
             .filter(object::Column::DatabaseId.eq(Some(database_id)))
->>>>>>> 87354917
             .into_tuple()
             .all(&txn)
             .await?;
@@ -1608,11 +1591,8 @@
             .filter(|obj| {
                 obj.obj_type == ObjectType::Table
                     || obj.obj_type == ObjectType::Sink
-<<<<<<< HEAD
                     || obj.obj_type == ObjectType::Subscription
-=======
                     || obj.obj_type == ObjectType::Index
->>>>>>> 87354917
             })
             .map(|obj| obj.oid)
             .collect_vec();
@@ -1747,21 +1727,16 @@
                         database_id: obj.database_id.unwrap() as _,
                         ..Default::default()
                     })),
-<<<<<<< HEAD
-                },
-                ObjectType::Subscription => PbRelation {
+                }),
+                ObjectType::Subscription => relations.push(PbRelation {
                     relation_info: Some(PbRelationInfo::Subscription(PbSubscription {
                         id: obj.oid as _,
                         schema_id: obj.schema_id.unwrap() as _,
                         database_id: obj.database_id.unwrap() as _,
                         ..Default::default()
                     })),
-                },
-                ObjectType::View => PbRelation {
-=======
                 }),
                 ObjectType::View => relations.push(PbRelation {
->>>>>>> 87354917
                     relation_info: Some(PbRelationInfo::View(PbView {
                         id: obj.oid as _,
                         schema_id: obj.schema_id.unwrap() as _,
