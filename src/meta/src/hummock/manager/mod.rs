// Copyright 2024 RisingWave Labs
//
// Licensed under the Apache License, Version 2.0 (the "License");
// you may not use this file except in compliance with the License.
// You may obtain a copy of the License at
//
//     http://www.apache.org/licenses/LICENSE-2.0
//
// Unless required by applicable law or agreed to in writing, software
// distributed under the License is distributed on an "AS IS" BASIS,
// WITHOUT WARRANTIES OR CONDITIONS OF ANY KIND, either express or implied.
// See the License for the specific language governing permissions and
// limitations under the License.

use std::borrow::BorrowMut;
use std::collections::{BTreeMap, HashMap, HashSet, VecDeque};
use std::ops::{Deref, DerefMut};
use std::sync::atomic::AtomicBool;
use std::sync::{Arc, LazyLock};
use std::time::{Duration, Instant, SystemTime};

use anyhow::Context;
use arc_swap::ArcSwap;
use bytes::Bytes;
use fail::fail_point;
use function_name::named;
use futures::future::Either;
use futures::stream::{BoxStream, FuturesUnordered};
use futures::{FutureExt, StreamExt};
use itertools::Itertools;
use parking_lot::Mutex;
use rand::prelude::SliceRandom;
use rand::thread_rng;
use risingwave_common::catalog::TableId;
use risingwave_common::config::default::compaction_config;
use risingwave_common::monitor::rwlock::MonitoredRwLock;
use risingwave_common::system_param::reader::SystemParamsRead;
use risingwave_common::util::epoch::{Epoch, INVALID_EPOCH};
use risingwave_hummock_sdk::compact::{compact_task_to_string, statistics_compact_task};
use risingwave_hummock_sdk::compaction_group::hummock_version_ext::{
    build_version_delta_after_version, get_compaction_group_ids,
    get_table_compaction_group_id_mapping, BranchedSstInfo, HummockLevelsExt,
};
use risingwave_hummock_sdk::version::HummockVersionDelta;
use risingwave_hummock_sdk::{
    version_archive_dir, version_checkpoint_path, CompactionGroupId, ExtendedSstableInfo,
    HummockCompactionTaskId, HummockContextId, HummockEpoch, HummockSstableId,
    HummockSstableObjectId, HummockVersionId, SstObjectIdRange, INVALID_VERSION_ID,
};
use risingwave_meta_model_v2::{
    compaction_status, compaction_task, hummock_pinned_snapshot, hummock_pinned_version,
    hummock_version_delta, hummock_version_stats,
};
use risingwave_pb::hummock::compact_task::{self, TaskStatus, TaskType};
use risingwave_pb::hummock::group_delta::DeltaType;
use risingwave_pb::hummock::rise_ctl_update_compaction_config_request::mutable_config;
use risingwave_pb::hummock::subscribe_compaction_event_request::{
    Event as RequestEvent, HeartBeat, ReportTask,
};
use risingwave_pb::hummock::subscribe_compaction_event_response::Event as ResponseEvent;
use risingwave_pb::hummock::{
    CompactTask, CompactTaskAssignment, GroupDelta, GroupMetaChange, HummockPinnedSnapshot,
    HummockPinnedVersion, HummockSnapshot, HummockVersionStats, IntraLevelDelta,
    PbCompactionGroupInfo, SstableInfo, SubscribeCompactionEventRequest, TableOption, TableSchema,
};
use risingwave_pb::meta::subscribe_response::{Info, Operation};
use rw_futures_util::{pending_on_none, select_all};
use thiserror_ext::AsReport;
use tokio::sync::mpsc::{unbounded_channel, UnboundedReceiver, UnboundedSender};
use tokio::sync::oneshot::Sender;
use tokio::sync::RwLockWriteGuard;
use tokio::task::JoinHandle;
use tokio_stream::wrappers::IntervalStream;
use tonic::Streaming;
use tracing::warn;

use crate::hummock::compaction::selector::{
    DynamicLevelSelector, LocalSelectorStatistic, ManualCompactionOption, ManualCompactionSelector,
    SpaceReclaimCompactionSelector, TombstoneCompactionSelector, TtlCompactionSelector,
};
use crate::hummock::compaction::{CompactStatus, CompactionDeveloperConfig};
use crate::hummock::error::{Error, Result};
use crate::hummock::metrics_utils::{
    build_compact_task_level_type_metrics_label, get_or_create_local_table_stat,
    trigger_delta_log_stats, trigger_local_table_stat, trigger_lsm_stat, trigger_mv_stat,
    trigger_pin_unpin_snapshot_state, trigger_pin_unpin_version_state, trigger_split_stat,
    trigger_sst_stat, trigger_version_stat, trigger_write_stop_stats,
};
use crate::hummock::sequence::next_compaction_task_id;
use crate::hummock::{CompactorManagerRef, TASK_NORMAL};
#[cfg(any(test, feature = "test"))]
use crate::manager::{ClusterManagerRef, FragmentManagerRef};
use crate::manager::{MetaSrvEnv, MetaStoreImpl, MetadataManager, META_NODE_ID};
use crate::model::{
    BTreeMapEntryTransaction, BTreeMapEntryTransactionWrapper, BTreeMapTransaction,
    BTreeMapTransactionWrapper, ClusterId, MetadataModel, MetadataModelError, ValTransaction,
    VarTransaction, VarTransactionWrapper,
};
use crate::rpc::metrics::MetaMetrics;
use crate::storage::MetaStore;

mod compaction_group_manager;
mod context;
mod gc;
#[cfg(test)]
mod tests;
mod versioning;
pub use versioning::HummockVersionSafePoint;
use versioning::*;
pub(crate) mod checkpoint;
mod compaction;
pub mod sequence;
mod utils;
mod worker;

use compaction::*;
pub use compaction::{check_cg_write_limit, WriteLimitType};
pub(crate) use utils::*;

type Snapshot = ArcSwap<HummockSnapshot>;
const HISTORY_TABLE_INFO_STATISTIC_TIME: usize = 240;

// Update to states are performed as follow:
// - Initialize ValTransaction for the meta state to update
// - Make changes on the ValTransaction.
// - Call `commit_multi_var` to commit the changes via meta store transaction. If transaction
//   succeeds, the in-mem state will be updated by the way.
pub struct HummockManager {
    pub env: MetaSrvEnv,

    metadata_manager: MetadataManager,
    /// Lock order: compaction, versioning, `compaction_group_manager`.
    /// - Lock compaction first, then versioning, and finally `compaction_group_manager`.
    /// - This order should be strictly followed to prevent deadlock.
    compaction: MonitoredRwLock<Compaction>,
    versioning: MonitoredRwLock<Versioning>,
    /// `CompactionGroupManager` manages compaction configs for compaction groups.
    compaction_group_manager: tokio::sync::RwLock<CompactionGroupManager>,
    latest_snapshot: Snapshot,

    pub metrics: Arc<MetaMetrics>,

    pub compactor_manager: CompactorManagerRef,
    event_sender: HummockManagerEventSender,

    object_store: ObjectStoreRef,
    version_checkpoint_path: String,
    version_archive_dir: String,
    pause_version_checkpoint: AtomicBool,
    history_table_throughput: parking_lot::RwLock<HashMap<u32, VecDeque<u64>>>,

    // for compactor
    // `compactor_streams_change_tx` is used to pass the mapping from `context_id` to event_stream
    // and is maintained in memory. All event_streams are consumed through a separate event loop
    compactor_streams_change_tx: UnboundedSender<(u32, Streaming<SubscribeCompactionEventRequest>)>,

    // `compaction_state` will record the types of compact tasks that can be triggered in `hummock`
    // and suggest types with a certain priority.
    pub compaction_state: CompactionState,

    // Record the partition corresponding to the table in each group (accepting delays)
    // The compactor will refer to this structure to determine how to cut the boundaries of sst.
    // Currently, we update it in a couple of scenarios
    // 1. throughput and size are checked periodically and calculated according to the rules
    // 2. A new group is created (split)
    // 3. split_weight_by_vnode is modified for an existing group. (not supported yet)
    // Tips:
    // 1. When table_id does not exist in the current structure, compactor will not cut the boundary
    // 2. When partition count <=1, compactor will still use table_id as the cutting boundary of sst
    // 3. Modify the special configuration item hybrid_vnode_count = 0 to remove the table_id in hybrid cg and no longer perform alignment cutting.
    group_to_table_vnode_partition:
        parking_lot::RwLock<HashMap<CompactionGroupId, BTreeMap<StateTableId, u32>>>,
}

pub type HummockManagerRef = Arc<HummockManager>;

/// Acquire read lock of the lock with `lock_name`.
/// The macro will use macro `function_name` to get the name of the function of method that calls
/// the lock, and therefore, anyone to call this macro should ensured that the caller method has the
/// macro #[named]
macro_rules! read_lock {
    ($hummock_mgr:expr, $lock_name:ident) => {
        async {
            $hummock_mgr
                .$lock_name
                .read(&[function_name!(), stringify!($lock_name), "read"])
                .await
        }
    };
}
pub(crate) use read_lock;
use risingwave_hummock_sdk::compaction_group::{StateTableId, StaticCompactionGroupId};
use risingwave_hummock_sdk::table_stats::{
    add_prost_table_stats_map, purge_prost_table_stats, PbTableStatsMap,
};
use risingwave_object_store::object::{build_remote_object_store, ObjectError, ObjectStoreRef};
use risingwave_pb::catalog::Table;
use risingwave_pb::hummock::level_handler::RunningCompactTask;
use risingwave_pb::meta::relation::RelationInfo;

/// Acquire write lock of the lock with `lock_name`.
/// The macro will use macro `function_name` to get the name of the function of method that calls
/// the lock, and therefore, anyone to call this macro should ensured that the caller method has the
/// macro #[named]
macro_rules! write_lock {
    ($hummock_mgr:expr, $lock_name:ident) => {
        async {
            $hummock_mgr
                .$lock_name
                .write(&[function_name!(), stringify!($lock_name), "write"])
                .await
        }
    };
}
pub(crate) use write_lock;

macro_rules! start_measure_real_process_timer {
    ($hummock_mgr:expr) => {
        $hummock_mgr
            .metrics
            .hummock_manager_real_process_time
            .with_label_values(&[function_name!()])
            .start_timer()
    };
}
pub(crate) use start_measure_real_process_timer;

use crate::hummock::manager::compaction_group_manager::CompactionGroupManager;
use crate::hummock::manager::worker::HummockManagerEventSender;

pub static CANCEL_STATUS_SET: LazyLock<HashSet<TaskStatus>> = LazyLock::new(|| {
    [
        TaskStatus::ManualCanceled,
        TaskStatus::SendFailCanceled,
        TaskStatus::AssignFailCanceled,
        TaskStatus::HeartbeatCanceled,
        TaskStatus::InvalidGroupCanceled,
        TaskStatus::NoAvailMemoryResourceCanceled,
        TaskStatus::NoAvailCpuResourceCanceled,
    ]
    .into_iter()
    .collect()
});

#[derive(Debug, Clone)]
pub struct NewTableFragmentInfo {
    pub table_id: TableId,
    pub mv_table_id: Option<TableId>,
    pub internal_table_ids: Vec<TableId>,
}

impl NewTableFragmentInfo {
    pub fn state_table_ids(&self) -> impl Iterator<Item = TableId> + '_ {
        self.mv_table_id
            .iter()
            .chain(self.internal_table_ids.iter())
            .cloned()
    }
}

pub struct CommitEpochInfo {
    pub sstables: Vec<ExtendedSstableInfo>,
    pub new_table_watermarks: HashMap<TableId, TableWatermarks>,
    pub sst_to_context: HashMap<HummockSstableObjectId, HummockContextId>,
    pub new_table_fragment_info: Option<NewTableFragmentInfo>,
}

impl CommitEpochInfo {
    pub fn new(
        sstables: Vec<ExtendedSstableInfo>,
        new_table_watermarks: HashMap<TableId, TableWatermarks>,
        sst_to_context: HashMap<HummockSstableObjectId, HummockContextId>,
        new_table_fragment_info: Option<NewTableFragmentInfo>,
    ) -> Self {
        Self {
            sstables,
            new_table_watermarks,
            sst_to_context,
            new_table_fragment_info,
        }
    }

    #[cfg(any(test, feature = "test"))]
    pub(crate) fn for_test(
        sstables: Vec<impl Into<ExtendedSstableInfo>>,
        sst_to_context: HashMap<HummockSstableObjectId, HummockContextId>,
    ) -> Self {
        Self::new(
            sstables.into_iter().map(Into::into).collect(),
            HashMap::new(),
            sst_to_context,
            None,
        )
    }
}

impl HummockManager {
    pub async fn new(
        env: MetaSrvEnv,
        metadata_manager: MetadataManager,
        metrics: Arc<MetaMetrics>,
        compactor_manager: CompactorManagerRef,
        compactor_streams_change_tx: UnboundedSender<(
            u32,
            Streaming<SubscribeCompactionEventRequest>,
        )>,
    ) -> Result<HummockManagerRef> {
        let compaction_group_manager = Self::build_compaction_group_manager(&env).await?;
        Self::new_impl(
            env,
            metadata_manager,
            metrics,
            compactor_manager,
            compaction_group_manager,
            compactor_streams_change_tx,
        )
        .await
    }

    #[cfg(any(test, feature = "test"))]
    pub(super) async fn with_config(
        env: MetaSrvEnv,
        cluster_manager: ClusterManagerRef,
        fragment_manager: FragmentManagerRef,
        metrics: Arc<MetaMetrics>,
        compactor_manager: CompactorManagerRef,
        config: risingwave_pb::hummock::CompactionConfig,
        compactor_streams_change_tx: UnboundedSender<(
            u32,
            Streaming<SubscribeCompactionEventRequest>,
        )>,
    ) -> HummockManagerRef {
        use crate::manager::CatalogManager;
        let compaction_group_manager =
            Self::build_compaction_group_manager_with_config(&env, config)
                .await
                .unwrap();
        let catalog_manager = Arc::new(CatalogManager::new(env.clone()).await.unwrap());
        let metadata_manager =
            MetadataManager::new_v1(cluster_manager, catalog_manager, fragment_manager);
        Self::new_impl(
            env,
            metadata_manager,
            metrics,
            compactor_manager,
            compaction_group_manager,
            compactor_streams_change_tx,
        )
        .await
        .unwrap()
    }

    async fn new_impl(
        env: MetaSrvEnv,
        metadata_manager: MetadataManager,
        metrics: Arc<MetaMetrics>,
        compactor_manager: CompactorManagerRef,
        compaction_group_manager: tokio::sync::RwLock<CompactionGroupManager>,
        compactor_streams_change_tx: UnboundedSender<(
            u32,
            Streaming<SubscribeCompactionEventRequest>,
        )>,
    ) -> Result<HummockManagerRef> {
        let sys_params = env.system_params_reader().await;
        let state_store_url = sys_params.state_store();
        let state_store_dir: &str = sys_params.data_directory();
        let deterministic_mode = env.opts.compaction_deterministic_test;
        let mut object_store_config = env.opts.object_store_config.clone();
        // For fs and hdfs object store, operations are not always atomic.
        // We should manually enable atomicity guarantee by setting the atomic_write_dir config when building services.
        object_store_config.set_atomic_write_dir();
        let object_store = Arc::new(
            build_remote_object_store(
                state_store_url.strip_prefix("hummock+").unwrap_or("memory"),
                metrics.object_store_metric.clone(),
                "Version Checkpoint",
                object_store_config,
            )
            .await,
        );
        // Make sure data dir is not used by another cluster.
        // Skip this check in e2e compaction test, which needs to start a secondary cluster with
        // same bucket
        if !deterministic_mode {
            write_exclusive_cluster_id(
                state_store_dir,
                env.cluster_id().clone(),
                object_store.clone(),
            )
            .await?;

            // config bucket lifecycle for new cluster.
            if let risingwave_object_store::object::ObjectStoreImpl::S3(s3) = object_store.as_ref()
                && !env.opts.do_not_config_object_storage_lifecycle
            {
                let is_bucket_expiration_configured =
                    s3.inner().configure_bucket_lifecycle(state_store_dir).await;
                if is_bucket_expiration_configured {
                    return Err(ObjectError::internal("Cluster cannot start with object expiration configured for bucket because RisingWave data will be lost when object expiration kicks in.
                    Please disable object expiration and restart the cluster.")
                    .into());
                }
            }
        }
        let version_checkpoint_path = version_checkpoint_path(state_store_dir);
        let version_archive_dir = version_archive_dir(state_store_dir);
        let (tx, rx) = tokio::sync::mpsc::unbounded_channel();

        let instance = HummockManager {
            env,
            versioning: MonitoredRwLock::new(
                metrics.hummock_manager_lock_time.clone(),
                Default::default(),
            ),
            compaction: MonitoredRwLock::new(
                metrics.hummock_manager_lock_time.clone(),
                Default::default(),
            ),
            metrics,
            metadata_manager,
            compaction_group_manager,
            // compaction_request_channel: parking_lot::RwLock::new(None),
            compactor_manager,
            latest_snapshot: ArcSwap::from_pointee(HummockSnapshot {
                committed_epoch: INVALID_EPOCH,
                current_epoch: INVALID_EPOCH,
            }),
            event_sender: tx,
            object_store,
            version_checkpoint_path,
            version_archive_dir,
            pause_version_checkpoint: AtomicBool::new(false),
            history_table_throughput: parking_lot::RwLock::new(HashMap::default()),
            compactor_streams_change_tx,
            compaction_state: CompactionState::new(),
            group_to_table_vnode_partition: parking_lot::RwLock::new(HashMap::default()),
        };
        let instance = Arc::new(instance);
        instance.start_worker(rx).await;
        instance.load_meta_store_state().await?;
        instance.release_invalid_contexts().await?;
        // Release snapshots pinned by meta on restarting.
        instance.release_meta_context().await?;
        Ok(instance)
    }

    fn meta_store_ref(&self) -> MetaStoreImpl {
        self.env.meta_store_ref()
    }

    /// Load state from meta store.
    #[named]
    async fn load_meta_store_state(&self) -> Result<()> {
        let mut compaction_guard = write_lock!(self, compaction).await;
        let mut versioning_guard = write_lock!(self, versioning).await;
        self.load_meta_store_state_impl(
            compaction_guard.borrow_mut(),
            versioning_guard.borrow_mut(),
        )
        .await
    }

    /// Load state from meta store.
    async fn load_meta_store_state_impl(
        &self,
        compaction_guard: &mut RwLockWriteGuard<'_, Compaction>,
        versioning_guard: &mut RwLockWriteGuard<'_, Versioning>,
    ) -> Result<()> {
        use sea_orm::EntityTrait;
        let meta_store = self.meta_store_ref();
        let compaction_statuses: BTreeMap<CompactionGroupId, CompactStatus> = match &meta_store {
            MetaStoreImpl::Kv(meta_store) => CompactStatus::list(meta_store)
                .await?
                .into_iter()
                .map(|cg| (cg.compaction_group_id(), cg))
                .collect(),
            MetaStoreImpl::Sql(sql_meta_store) => compaction_status::Entity::find()
                .all(&sql_meta_store.conn)
                .await
                .map_err(MetadataModelError::from)?
                .into_iter()
                .map(|m| (m.compaction_group_id as CompactionGroupId, m.into()))
                .collect(),
        };
        if !compaction_statuses.is_empty() {
            compaction_guard.compaction_statuses = compaction_statuses;
        }

        compaction_guard.compact_task_assignment = match &meta_store {
            MetaStoreImpl::Kv(meta_store) => CompactTaskAssignment::list(meta_store)
                .await?
                .into_iter()
                .map(|assigned| (assigned.key().unwrap(), assigned))
                .collect(),
            MetaStoreImpl::Sql(sql_meta_store) => compaction_task::Entity::find()
                .all(&sql_meta_store.conn)
                .await
                .map_err(MetadataModelError::from)?
                .into_iter()
                .map(|m| (m.id as HummockCompactionTaskId, m.into()))
                .collect(),
        };

        let hummock_version_deltas: BTreeMap<HummockVersionId, HummockVersionDelta> =
            match &meta_store {
                MetaStoreImpl::Kv(meta_store) => HummockVersionDelta::list(meta_store)
                    .await?
                    .into_iter()
                    .map(|version_delta| (version_delta.id, version_delta))
                    .collect(),
                MetaStoreImpl::Sql(sql_meta_store) => {
                    use risingwave_pb::hummock::PbHummockVersionDelta;
                    hummock_version_delta::Entity::find()
                        .all(&sql_meta_store.conn)
                        .await
                        .map_err(MetadataModelError::from)?
                        .into_iter()
                        .map(|m| {
                            (
                                m.id as HummockVersionId,
                                HummockVersionDelta::from_persisted_protobuf(
                                    &PbHummockVersionDelta::from(m),
                                ),
                            )
                        })
                        .collect()
                }
            };

        let checkpoint = self.try_read_checkpoint().await?;
        let mut redo_state = if let Some(c) = checkpoint {
            versioning_guard.checkpoint = c;
            versioning_guard.checkpoint.version.clone()
        } else {
            let default_compaction_config = self
                .compaction_group_manager
                .read()
                .await
                .default_compaction_config();
            let checkpoint_version = create_init_version(default_compaction_config);
            tracing::info!("init hummock version checkpoint");
            versioning_guard.checkpoint = HummockVersionCheckpoint {
                version: checkpoint_version.clone(),
                stale_objects: Default::default(),
            };
            self.write_checkpoint(&versioning_guard.checkpoint).await?;
            checkpoint_version
        };
        for version_delta in hummock_version_deltas.values() {
            if version_delta.prev_id == redo_state.id {
                redo_state.apply_version_delta(version_delta);
            }
        }
        versioning_guard.version_stats = match &meta_store {
            MetaStoreImpl::Kv(meta_store) => HummockVersionStats::list(meta_store)
                .await?
                .into_iter()
                .next(),
            MetaStoreImpl::Sql(sql_meta_store) => hummock_version_stats::Entity::find()
                .one(&sql_meta_store.conn)
                .await
                .map_err(MetadataModelError::from)?
                .map(HummockVersionStats::from),
        }
        .unwrap_or_else(|| HummockVersionStats {
            // version_stats.hummock_version_id is always 0 in meta store.
            hummock_version_id: 0,
            ..Default::default()
        });

        self.latest_snapshot.store(
            HummockSnapshot {
                committed_epoch: redo_state.max_committed_epoch,
                current_epoch: redo_state.max_committed_epoch,
            }
            .into(),
        );
        versioning_guard.current_version = redo_state;
        versioning_guard.branched_ssts = versioning_guard.current_version.build_branched_sst_info();
        versioning_guard.hummock_version_deltas = hummock_version_deltas;

        versioning_guard.pinned_versions = match &meta_store {
            MetaStoreImpl::Kv(meta_store) => HummockPinnedVersion::list(meta_store)
                .await?
                .into_iter()
                .map(|p| (p.context_id, p))
                .collect(),
            MetaStoreImpl::Sql(sql_meta_store) => hummock_pinned_version::Entity::find()
                .all(&sql_meta_store.conn)
                .await
                .map_err(MetadataModelError::from)?
                .into_iter()
                .map(|m| (m.context_id as HummockContextId, m.into()))
                .collect(),
        };

        versioning_guard.pinned_snapshots = match &meta_store {
            MetaStoreImpl::Kv(meta_store) => HummockPinnedSnapshot::list(meta_store)
                .await?
                .into_iter()
                .map(|p| (p.context_id, p))
                .collect(),
            MetaStoreImpl::Sql(sql_meta_store) => hummock_pinned_snapshot::Entity::find()
                .all(&sql_meta_store.conn)
                .await
                .map_err(MetadataModelError::from)?
                .into_iter()
                .map(|m| (m.context_id as HummockContextId, m.into()))
                .collect(),
        };

        versioning_guard.objects_to_delete.clear();
        // Not delete stale objects when archive is enabled
        if !self.env.opts.enable_hummock_data_archive {
            versioning_guard.mark_objects_for_deletion();
        }

        self.initial_compaction_group_config_after_load(versioning_guard)
            .await?;

        Ok(())
    }

    /// Caller should hold `versioning` lock, to sync with `HummockManager::release_contexts`.
    async fn check_context_with_meta_node(&self, context_id: HummockContextId) -> Result<()> {
        if context_id == META_NODE_ID {
            // Using the preserved meta id is allowed.
        } else if !self.check_context(context_id).await? {
            // The worker is not found in cluster.
            return Err(Error::InvalidContext(context_id));
        }
        Ok(())
    }

    /// Pin the current greatest hummock version. The pin belongs to `context_id`
    /// and will be unpinned when `context_id` is invalidated.
    #[named]
    pub async fn pin_version(&self, context_id: HummockContextId) -> Result<HummockVersion> {
        let mut versioning_guard = write_lock!(self, versioning).await;
        self.check_context_with_meta_node(context_id).await?;
        let _timer = start_measure_real_process_timer!(self);
        let versioning = versioning_guard.deref_mut();
        let mut pinned_versions = create_trx_wrapper!(
            self.meta_store_ref(),
            BTreeMapTransactionWrapper,
            BTreeMapTransaction::new(&mut versioning.pinned_versions,)
        );
        let mut context_pinned_version = pinned_versions.new_entry_txn_or_default(
            context_id,
            HummockPinnedVersion {
                context_id,
                min_pinned_id: INVALID_VERSION_ID,
            },
        );
        let version_id = versioning.current_version.id;
        let ret = versioning.current_version.clone();
        if context_pinned_version.min_pinned_id == INVALID_VERSION_ID
            || context_pinned_version.min_pinned_id > version_id
        {
            context_pinned_version.min_pinned_id = version_id;
            commit_multi_var!(self.meta_store_ref(), context_pinned_version)?;
            trigger_pin_unpin_version_state(&self.metrics, &versioning.pinned_versions);
        }

        #[cfg(test)]
        {
            drop(versioning_guard);
            self.check_state_consistency().await;
        }

        Ok(ret)
    }

    /// Unpin all pins which belongs to `context_id` and has an id which is older than
    /// `unpin_before`. All versions >= `unpin_before` will be treated as if they are all pinned by
    /// this `context_id` so they will not be vacuumed.
    #[named]
    pub async fn unpin_version_before(
        &self,
        context_id: HummockContextId,
        unpin_before: HummockVersionId,
    ) -> Result<()> {
        let mut versioning_guard = write_lock!(self, versioning).await;
        self.check_context_with_meta_node(context_id).await?;
        let _timer = start_measure_real_process_timer!(self);
        let versioning = versioning_guard.deref_mut();
        let mut pinned_versions = create_trx_wrapper!(
            self.meta_store_ref(),
            BTreeMapTransactionWrapper,
            BTreeMapTransaction::new(&mut versioning.pinned_versions,)
        );
        let mut context_pinned_version = pinned_versions.new_entry_txn_or_default(
            context_id,
            HummockPinnedVersion {
                context_id,
                min_pinned_id: 0,
            },
        );
        assert!(
            context_pinned_version.min_pinned_id <= unpin_before,
            "val must be monotonically non-decreasing. old = {}, new = {}.",
            context_pinned_version.min_pinned_id,
            unpin_before
        );
        context_pinned_version.min_pinned_id = unpin_before;
        commit_multi_var!(self.meta_store_ref(), context_pinned_version)?;
        trigger_pin_unpin_version_state(&self.metrics, &versioning.pinned_versions);

        #[cfg(test)]
        {
            drop(versioning_guard);
            self.check_state_consistency().await;
        }

        Ok(())
    }

    #[named]
    pub async fn pin_specific_snapshot(
        &self,
        context_id: HummockContextId,
        epoch: HummockEpoch,
    ) -> Result<HummockSnapshot> {
        let snapshot = self.latest_snapshot.load();
        let mut guard = write_lock!(self, versioning).await;
        self.check_context_with_meta_node(context_id).await?;
        let mut pinned_snapshots = create_trx_wrapper!(
            self.meta_store_ref(),
            BTreeMapTransactionWrapper,
            BTreeMapTransaction::new(&mut guard.pinned_snapshots,)
        );
        let mut context_pinned_snapshot = pinned_snapshots.new_entry_txn_or_default(
            context_id,
            HummockPinnedSnapshot {
                context_id,
                minimal_pinned_snapshot: INVALID_EPOCH,
            },
        );
        let epoch_to_pin = std::cmp::min(epoch, snapshot.committed_epoch);
        if context_pinned_snapshot.minimal_pinned_snapshot == INVALID_EPOCH {
            context_pinned_snapshot.minimal_pinned_snapshot = epoch_to_pin;
            commit_multi_var!(self.meta_store_ref(), context_pinned_snapshot)?;
        }
        Ok(HummockSnapshot::clone(&snapshot))
    }

    /// Make sure `max_committed_epoch` is pinned and return it.
    #[named]
    pub async fn pin_snapshot(&self, context_id: HummockContextId) -> Result<HummockSnapshot> {
        let snapshot = self.latest_snapshot.load();
        let mut guard = write_lock!(self, versioning).await;
        self.check_context_with_meta_node(context_id).await?;
        let _timer = start_measure_real_process_timer!(self);
        let mut pinned_snapshots = create_trx_wrapper!(
            self.meta_store_ref(),
            BTreeMapTransactionWrapper,
            BTreeMapTransaction::new(&mut guard.pinned_snapshots,)
        );
        let mut context_pinned_snapshot = pinned_snapshots.new_entry_txn_or_default(
            context_id,
            HummockPinnedSnapshot {
                context_id,
                minimal_pinned_snapshot: INVALID_EPOCH,
            },
        );
        if context_pinned_snapshot.minimal_pinned_snapshot == INVALID_EPOCH {
            context_pinned_snapshot.minimal_pinned_snapshot = snapshot.committed_epoch;
            commit_multi_var!(self.meta_store_ref(), context_pinned_snapshot)?;
            trigger_pin_unpin_snapshot_state(&self.metrics, &guard.pinned_snapshots);
        }
        Ok(HummockSnapshot::clone(&snapshot))
    }

    pub fn latest_snapshot(&self) -> HummockSnapshot {
        let snapshot = self.latest_snapshot.load();
        HummockSnapshot::clone(&snapshot)
    }

    #[named]
    pub async fn unpin_snapshot(&self, context_id: HummockContextId) -> Result<()> {
        let mut versioning_guard = write_lock!(self, versioning).await;
        self.check_context_with_meta_node(context_id).await?;
        let _timer = start_measure_real_process_timer!(self);
        let mut pinned_snapshots = create_trx_wrapper!(
            self.meta_store_ref(),
            BTreeMapTransactionWrapper,
            BTreeMapTransaction::new(&mut versioning_guard.pinned_snapshots,)
        );
        let release_snapshot = pinned_snapshots.remove(context_id);
        if release_snapshot.is_some() {
            commit_multi_var!(self.meta_store_ref(), pinned_snapshots)?;
            trigger_pin_unpin_snapshot_state(&self.metrics, &versioning_guard.pinned_snapshots);
        }

        #[cfg(test)]
        {
            drop(versioning_guard);
            self.check_state_consistency().await;
        }

        Ok(())
    }

    /// Unpin all snapshots smaller than specified epoch for current context.
    #[named]
    pub async fn unpin_snapshot_before(
        &self,
        context_id: HummockContextId,
        hummock_snapshot: HummockSnapshot,
    ) -> Result<()> {
        let mut versioning_guard = write_lock!(self, versioning).await;
        self.check_context_with_meta_node(context_id).await?;
        let _timer = start_measure_real_process_timer!(self);
        // Use the max_committed_epoch in storage as the snapshot ts so only committed changes are
        // visible in the snapshot.
        let max_committed_epoch = versioning_guard.current_version.max_committed_epoch;
        // Ensure the unpin will not clean the latest one.
        let snapshot_committed_epoch = hummock_snapshot.committed_epoch;
        #[cfg(not(test))]
        {
            assert!(snapshot_committed_epoch <= max_committed_epoch);
        }
        let last_read_epoch = std::cmp::min(snapshot_committed_epoch, max_committed_epoch);

        let mut pinned_snapshots = create_trx_wrapper!(
            self.meta_store_ref(),
            BTreeMapTransactionWrapper,
            BTreeMapTransaction::new(&mut versioning_guard.pinned_snapshots,)
        );
        let mut context_pinned_snapshot = pinned_snapshots.new_entry_txn_or_default(
            context_id,
            HummockPinnedSnapshot {
                context_id,
                minimal_pinned_snapshot: INVALID_EPOCH,
            },
        );

        // Unpin the snapshots pinned by meta but frontend doesn't know. Also equal to unpin all
        // epochs below specific watermark.
        if context_pinned_snapshot.minimal_pinned_snapshot < last_read_epoch
            || context_pinned_snapshot.minimal_pinned_snapshot == INVALID_EPOCH
        {
            context_pinned_snapshot.minimal_pinned_snapshot = last_read_epoch;
            commit_multi_var!(self.meta_store_ref(), context_pinned_snapshot)?;
            trigger_pin_unpin_snapshot_state(&self.metrics, &versioning_guard.pinned_snapshots);
        }

        #[cfg(test)]
        {
            drop(versioning_guard);
            self.check_state_consistency().await;
        }

        Ok(())
    }

    #[named]
    pub async fn get_compact_tasks_impl(
        &self,
        compaction_groups: Vec<CompactionGroupId>,
        max_select_count: usize,
        selector: &mut Box<dyn CompactionSelector>,
    ) -> Result<(Vec<CompactTask>, Vec<CompactionGroupId>)> {
        // TODO: `get_all_table_options` will hold catalog_manager async lock, to avoid holding the
        // lock in compaction_guard, take out all table_options in advance there may be a
        // waste of resources here, need to add a more efficient filter in catalog_manager
        let deterministic_mode = self.env.opts.compaction_deterministic_test;
        let all_table_id_to_option = self
            .metadata_manager
            .get_all_table_options()
            .await
            .map_err(|err| Error::MetaStore(err.into()))?;

        let mut compaction_guard = write_lock!(self, compaction).await;
        let compaction = compaction_guard.deref_mut();
        let mut versioning_guard = write_lock!(self, versioning).await;
        let versioning = versioning_guard.deref_mut();

        let _timer = start_measure_real_process_timer!(self);

        let mut current_version = versioning.current_version.clone();
        let start_time = Instant::now();
        let max_committed_epoch = current_version.max_committed_epoch;
        let watermark = versioning
            .pinned_snapshots
            .values()
            .map(|v| v.minimal_pinned_snapshot)
            .fold(max_committed_epoch, std::cmp::min);
        let last_apply_version_id = current_version.id;

        let mut compaction_statuses = create_trx_wrapper!(
            self.meta_store_ref(),
            BTreeMapTransactionWrapper,
            BTreeMapTransaction::new(&mut compaction.compaction_statuses)
        );

        let mut compact_task_assignment = create_trx_wrapper!(
            self.meta_store_ref(),
            BTreeMapTransactionWrapper,
            BTreeMapTransaction::new(&mut compaction.compact_task_assignment)
        );

        let mut hummock_version_deltas = create_trx_wrapper!(
            self.meta_store_ref(),
            BTreeMapTransactionWrapper,
            BTreeMapTransaction::new(&mut versioning.hummock_version_deltas)
        );
        let mut branched_ssts = create_trx_wrapper!(
            self.meta_store_ref(),
            BTreeMapTransactionWrapper,
            BTreeMapTransaction::new(&mut versioning.branched_ssts)
        );

        let mut unschedule_groups = vec![];
        let mut trivial_tasks = vec![];
        let mut pick_tasks = vec![];
        let developer_config = Arc::new(CompactionDeveloperConfig::new_from_meta_opts(
            &self.env.opts,
        ));
        const MAX_TRIVIAL_MOVE_TASK_COUNT: usize = 256;
        'outside: for compaction_group_id in compaction_groups {
            if pick_tasks.len() >= max_select_count {
                break;
            }

            if current_version.levels.get(&compaction_group_id).is_none() {
                continue;
            }

            // When the last table of a compaction group is deleted, the compaction group (and its
            // config) is destroyed as well. Then a compaction task for this group may come later and
            // cannot find its config.
            let group_config = match self
                .compaction_group_manager
                .read()
                .await
                .try_get_compaction_group_config(compaction_group_id)
            {
                Some(config) => config,
                None => continue,
            };
            // StoredIdGenerator already implements ids pre-allocation by ID_PREALLOCATE_INTERVAL.
            let task_id = next_compaction_task_id(&self.env).await?;

            if !compaction_statuses.contains_key(&compaction_group_id) {
                // lazy initialize.
                compaction_statuses.insert(
                    compaction_group_id,
                    CompactStatus::new(
                        compaction_group_id,
                        group_config.compaction_config.max_level,
                    ),
                );
            }
            let mut compact_status = compaction_statuses.get_mut(compaction_group_id).unwrap();

            let can_trivial_move = matches!(selector.task_type(), TaskType::Dynamic)
                || matches!(selector.task_type(), TaskType::Emergency);

            let mut stats = LocalSelectorStatistic::default();
            let member_table_ids = current_version
                .get_compaction_group_levels(compaction_group_id)
                .member_table_ids
                .clone();

            let mut table_id_to_option: HashMap<u32, _> = HashMap::default();

            for table_id in &member_table_ids {
                if let Some(opts) = all_table_id_to_option.get(table_id) {
                    table_id_to_option.insert(*table_id, *opts);
                }
            }

            let table_to_vnode_partition = match self
                .group_to_table_vnode_partition
                .read()
                .get(&compaction_group_id)
            {
                Some(table_to_vnode_partition) => table_to_vnode_partition.clone(),
                None => BTreeMap::default(),
            };

            while let Some(compact_task) = compact_status.get_compact_task(
                current_version.get_compaction_group_levels(compaction_group_id),
                task_id as HummockCompactionTaskId,
                &group_config,
                &mut stats,
                selector,
                table_id_to_option.clone(),
                developer_config.clone(),
            ) {
                let target_level_id = compact_task.input.target_level as u32;

                let compression_algorithm = match compact_task.compression_algorithm.as_str() {
                    "Lz4" => 1,
                    "Zstd" => 2,
                    _ => 0,
                };
                let vnode_partition_count = compact_task.input.vnode_partition_count;
                use risingwave_hummock_sdk::prost_key_range::KeyRangeExt;

                let mut compact_task = CompactTask {
                    input_ssts: compact_task.input.input_levels,
                    splits: vec![risingwave_pb::hummock::KeyRange::inf()],
                    watermark,
                    sorted_output_ssts: vec![],
                    task_id,
                    target_level: target_level_id,
                    // only gc delete keys in last level because there may be older version in more bottom
                    // level.
                    gc_delete_keys: current_version
                        .get_compaction_group_levels(compaction_group_id)
                        .is_last_level(target_level_id),
                    base_level: compact_task.base_level as u32,
                    task_status: TaskStatus::Pending as i32,
                    compaction_group_id: group_config.group_id,
                    existing_table_ids: member_table_ids.clone(),
                    compression_algorithm,
                    target_file_size: compact_task.target_file_size,
                    table_options: table_id_to_option
                        .iter()
                        .map(|(table_id, table_option)| {
                            (*table_id, TableOption::from(table_option))
                        })
                        .collect(),
                    current_epoch_time: Epoch::now().0,
                    compaction_filter_mask: group_config.compaction_config.compaction_filter_mask,
                    target_sub_level_id: compact_task.input.target_sub_level_id,
                    task_type: compact_task.compaction_task_type as i32,
                    split_weight_by_vnode: vnode_partition_count,
                    ..Default::default()
                };

                let is_trivial_reclaim = CompactStatus::is_trivial_reclaim(&compact_task);
                let is_trivial_move = CompactStatus::is_trivial_move_task(&compact_task);
                if is_trivial_reclaim || (is_trivial_move && can_trivial_move) {
                    let log_label = if is_trivial_reclaim {
                        "TrivialReclaim"
                    } else {
                        "TrivialMove"
                    };
                    let label = if is_trivial_reclaim {
                        "trivial-space-reclaim"
                    } else {
                        "trivial-move"
                    };

                    tracing::debug!(
                        "{} for compaction group {}: input: {:?}, cost time: {:?}",
                        log_label,
                        compact_task.compaction_group_id,
                        compact_task.input_ssts,
                        start_time.elapsed()
                    );
                    compact_task.set_task_status(TaskStatus::Success);
                    compact_status.report_compact_task(&compact_task);
                    if !is_trivial_reclaim {
                        compact_task.sorted_output_ssts =
                            compact_task.input_ssts[0].table_infos.clone();
                    }
                    self.metrics
                        .compact_frequency
                        .with_label_values(&[
                            label,
                            &compact_task.compaction_group_id.to_string(),
                            selector.task_type().as_str_name(),
                            "SUCCESS",
                        ])
                        .inc();
                    let version_delta = gen_version_delta(
                        &mut hummock_version_deltas,
                        &mut branched_ssts,
                        &current_version,
                        &compact_task,
                        deterministic_mode,
                    );
                    current_version.apply_version_delta(&version_delta);
                    trivial_tasks.push(compact_task);
                    if trivial_tasks.len() >= MAX_TRIVIAL_MOVE_TASK_COUNT {
                        break 'outside;
                    }
                } else {
                    if group_config.compaction_config.split_weight_by_vnode > 0 {
                        for table_id in &compact_task.existing_table_ids {
                            compact_task
                                .table_vnode_partition
                                .insert(*table_id, vnode_partition_count);
                        }
                    } else {
                        compact_task.table_vnode_partition = table_to_vnode_partition.clone();
                    }
                    compact_task
                        .table_vnode_partition
                        .retain(|table_id, _| compact_task.existing_table_ids.contains(table_id));
                    compact_task.table_watermarks = current_version
                        .safe_epoch_table_watermarks(&compact_task.existing_table_ids);

                    if self.env.opts.enable_dropped_column_reclaim {
                        // TODO: get all table schemas for all tables in once call to avoid acquiring lock and await.
                        compact_task.table_schemas = match self.metadata_manager() {
                            MetadataManager::V1(mgr) => mgr
                                .catalog_manager
                                .get_versioned_table_schemas(&compact_task.existing_table_ids)
                                .await
                                .into_iter()
                                .map(|(table_id, column_ids)| {
                                    (table_id, TableSchema { column_ids })
                                })
                                .collect(),
                            MetadataManager::V2(_) => {
                                // TODO #13952: support V2
                                BTreeMap::default()
                            }
                        };
                    }

<<<<<<< HEAD
                    None
                })
                .collect();
            compact_task.current_epoch_time = Epoch::now().0;
            compact_task.compaction_filter_mask =
                group_config.compaction_config.compaction_filter_mask;
            compact_task.enable_sst_vnode_bitmap = self.env.opts.enable_sst_vnode_bitmap;
            table_to_vnode_partition
                .retain(|table_id, _| compact_task.existing_table_ids.contains(table_id));

            compact_task.table_vnode_partition = table_to_vnode_partition;

            let mut compact_task_assignment =
                BTreeMapTransaction::new(&mut compaction.compact_task_assignment);
            compact_task_assignment.insert(
                compact_task.task_id,
                CompactTaskAssignment {
                    compact_task: Some(compact_task.clone()),
                    context_id: META_NODE_ID, // deprecated
                },
            );
=======
                    compact_task_assignment.insert(
                        compact_task.task_id,
                        CompactTaskAssignment {
                            compact_task: Some(compact_task.clone()),
                            context_id: META_NODE_ID, // deprecated
                        },
                    );

                    pick_tasks.push(compact_task);
                    break;
                }
>>>>>>> accec497

                stats.report_to_metrics(compaction_group_id, self.metrics.as_ref());
                stats = LocalSelectorStatistic::default();
            }
            if pick_tasks
                .last()
                .map(|task| task.compaction_group_id != compaction_group_id)
                .unwrap_or(true)
            {
                unschedule_groups.push(compaction_group_id);
            }

            stats.report_to_metrics(compaction_group_id, self.metrics.as_ref());
        }

        if !trivial_tasks.is_empty() {
            commit_multi_var!(
                self.meta_store_ref(),
                compaction_statuses,
                compact_task_assignment,
                hummock_version_deltas
            )?;
            branched_ssts.commit_memory();

            trigger_version_stat(&self.metrics, &current_version);
            versioning.current_version = current_version;
            trigger_delta_log_stats(&self.metrics, versioning.hummock_version_deltas.len());
            self.notify_stats(&versioning.version_stats);
            self.notify_version_deltas(versioning, last_apply_version_id);
            self.metrics
                .compact_task_batch_count
                .with_label_values(&["batch_trivial_move"])
                .observe(trivial_tasks.len() as f64);
            drop(versioning_guard);
        } else {
            // We are using a single transaction to ensure that each task has progress when it is
            // created.
            drop(versioning_guard);
            commit_multi_var!(
                self.meta_store_ref(),
                compaction_statuses,
                compact_task_assignment
            )?;
        }
        drop(compaction_guard);
        if !pick_tasks.is_empty() {
            self.metrics
                .compact_task_batch_count
                .with_label_values(&["batch_get_compact_task"])
                .observe(pick_tasks.len() as f64);
        }

        for compact_task in &mut pick_tasks {
            let compaction_group_id = compact_task.compaction_group_id;

            // Initiate heartbeat for the task to track its progress.
            self.compactor_manager
                .initiate_task_heartbeat(compact_task.clone());

            // this task has been finished.
            compact_task.set_task_status(TaskStatus::Pending);
            let compact_task_statistics = statistics_compact_task(compact_task);

            let level_type_label = build_compact_task_level_type_metrics_label(
                compact_task.input_ssts[0].level_idx as usize,
                compact_task.input_ssts.last().unwrap().level_idx as usize,
            );

            let level_count = compact_task.input_ssts.len();
            if compact_task.input_ssts[0].level_idx == 0 {
                self.metrics
                    .l0_compact_level_count
                    .with_label_values(&[&compaction_group_id.to_string(), &level_type_label])
                    .observe(level_count as _);
            }

            self.metrics
                .compact_task_size
                .with_label_values(&[&compaction_group_id.to_string(), &level_type_label])
                .observe(compact_task_statistics.total_file_size as _);

            self.metrics
                .compact_task_size
                .with_label_values(&[
                    &compaction_group_id.to_string(),
                    &format!("{} uncompressed", level_type_label),
                ])
                .observe(compact_task_statistics.total_uncompressed_file_size as _);

            self.metrics
                .compact_task_file_count
                .with_label_values(&[&compaction_group_id.to_string(), &level_type_label])
                .observe(compact_task_statistics.total_file_count as _);

            tracing::trace!(
                    "For compaction group {}: pick up {} {} sub_level in level {} to compact to target {}. cost time: {:?} compact_task_statistics {:?}",
                    compaction_group_id,
                    level_count,
                    compact_task.input_ssts[0].level_type().as_str_name(),
                    compact_task.input_ssts[0].level_idx,
                    compact_task.target_level,
                    start_time.elapsed(),
                    compact_task_statistics
                );
        }

        #[cfg(test)]
        {
            self.check_state_consistency().await;
        }
        pick_tasks.extend(trivial_tasks);
        Ok((pick_tasks, unschedule_groups))
    }

    /// Cancels a compaction task no matter it's assigned or unassigned.
    pub async fn cancel_compact_task(&self, task_id: u64, task_status: TaskStatus) -> Result<bool> {
        fail_point!("fp_cancel_compact_task", |_| Err(Error::MetaStore(
            anyhow::anyhow!("failpoint metastore err")
        )));
        let ret = self
            .cancel_compact_task_impl(vec![task_id], task_status)
            .await?;
        Ok(ret[0])
    }

    pub async fn cancel_compact_tasks(
        &self,
        tasks: Vec<u64>,
        task_status: TaskStatus,
    ) -> Result<Vec<bool>> {
        self.cancel_compact_task_impl(tasks, task_status).await
    }

    pub async fn cancel_compact_task_impl(
        &self,
        task_ids: Vec<u64>,
        task_status: TaskStatus,
    ) -> Result<Vec<bool>> {
        assert!(CANCEL_STATUS_SET.contains(&task_status));
        let tasks = task_ids
            .into_iter()
            .map(|task_id| ReportTask {
                task_id,
                task_status: task_status as i32,
                sorted_output_ssts: vec![],
                table_stats_change: HashMap::default(),
            })
            .collect_vec();
        let rets = self.report_compact_tasks(tasks).await?;
        #[cfg(test)]
        {
            self.check_state_consistency().await;
        }
        Ok(rets)
    }

    pub async fn get_compact_tasks(
        &self,
        mut compaction_groups: Vec<CompactionGroupId>,
        max_select_count: usize,
        selector: &mut Box<dyn CompactionSelector>,
    ) -> Result<(Vec<CompactTask>, Vec<CompactionGroupId>)> {
        fail_point!("fp_get_compact_task", |_| Err(Error::MetaStore(
            anyhow::anyhow!("failpoint metastore error")
        )));
        compaction_groups.shuffle(&mut thread_rng());
        let (mut tasks, groups) = self
            .get_compact_tasks_impl(compaction_groups, max_select_count, selector)
            .await?;
        tasks.retain(|task| {
            if task.task_status() == TaskStatus::Success {
                debug_assert!(
                    CompactStatus::is_trivial_reclaim(task)
                        || CompactStatus::is_trivial_move_task(task)
                );
                false
            } else {
                true
            }
        });
        Ok((tasks, groups))
    }

    pub async fn get_compact_task(
        &self,
        compaction_group_id: CompactionGroupId,
        selector: &mut Box<dyn CompactionSelector>,
    ) -> Result<Option<CompactTask>> {
        fail_point!("fp_get_compact_task", |_| Err(Error::MetaStore(
            anyhow::anyhow!("failpoint metastore error")
        )));

        let (normal_tasks, _) = self
            .get_compact_tasks_impl(vec![compaction_group_id], 1, selector)
            .await?;
        for task in normal_tasks {
            if task.task_status() != TaskStatus::Success {
                return Ok(Some(task));
            }
            debug_assert!(
                CompactStatus::is_trivial_reclaim(&task)
                    || CompactStatus::is_trivial_move_task(&task)
            );
        }
        Ok(None)
    }

    pub async fn manual_get_compact_task(
        &self,
        compaction_group_id: CompactionGroupId,
        manual_compaction_option: ManualCompactionOption,
    ) -> Result<Option<CompactTask>> {
        let mut selector: Box<dyn CompactionSelector> =
            Box::new(ManualCompactionSelector::new(manual_compaction_option));
        self.get_compact_task(compaction_group_id, &mut selector)
            .await
    }

    fn is_compact_task_expired(
        compact_task: &CompactTask,
        branched_ssts: &BTreeMap<HummockSstableObjectId, BranchedSstInfo>,
    ) -> bool {
        for input_level in compact_task.get_input_ssts() {
            for table_info in input_level.get_table_infos() {
                if let Some(mp) = branched_ssts.get(&table_info.object_id) {
                    if mp
                        .get(&compact_task.compaction_group_id)
                        .map_or(true, |sst_id| *sst_id != table_info.sst_id)
                    {
                        return true;
                    }
                }
            }
        }
        false
    }

    pub async fn report_compact_task(
        &self,
        task_id: u64,
        task_status: TaskStatus,
        sorted_output_ssts: Vec<SstableInfo>,
        table_stats_change: Option<PbTableStatsMap>,
    ) -> Result<bool> {
        let rets = self
            .report_compact_tasks(vec![ReportTask {
                task_id,
                task_status: task_status as i32,
                sorted_output_ssts,
                table_stats_change: table_stats_change.unwrap_or_default(),
            }])
            .await?;
        Ok(rets[0])
    }

    /// Finishes or cancels a compaction task, according to `task_status`.
    ///
    /// If `context_id` is not None, its validity will be checked when writing meta store.
    /// Its ownership of the task is checked as well.
    ///
    /// Return Ok(false) indicates either the task is not found,
    /// or the task is not owned by `context_id` when `context_id` is not None.
    #[named]
    pub async fn report_compact_tasks(&self, report_tasks: Vec<ReportTask>) -> Result<Vec<bool>> {
        let mut guard = write_lock!(self, compaction).await;
        let deterministic_mode = self.env.opts.compaction_deterministic_test;
        let compaction = guard.deref_mut();
        let start_time = Instant::now();
        let original_keys = compaction.compaction_statuses.keys().cloned().collect_vec();
        let mut compact_statuses = create_trx_wrapper!(
            self.meta_store_ref(),
            BTreeMapTransactionWrapper,
            BTreeMapTransaction::new(&mut compaction.compaction_statuses,)
        );
        let mut rets = vec![false; report_tasks.len()];
        let mut compact_task_assignment = create_trx_wrapper!(
            self.meta_store_ref(),
            BTreeMapTransactionWrapper,
            BTreeMapTransaction::new(&mut compaction.compact_task_assignment,)
        );
        // The compaction task is finished.
        let mut versioning_guard = write_lock!(self, versioning).await;
        let versioning = versioning_guard.deref_mut();
        let _timer = start_measure_real_process_timer!(self);

        let mut current_version = versioning.current_version.clone();
        // purge stale compact_status
        for group_id in original_keys {
            if !current_version.levels.contains_key(&group_id) {
                compact_statuses.remove(group_id);
            }
        }
        let mut tasks = vec![];

        let mut hummock_version_deltas = create_trx_wrapper!(
            self.meta_store_ref(),
            BTreeMapTransactionWrapper,
            BTreeMapTransaction::new(&mut versioning.hummock_version_deltas,)
        );
        let mut branched_ssts = create_trx_wrapper!(
            self.meta_store_ref(),
            BTreeMapTransactionWrapper,
            BTreeMapTransaction::new(&mut versioning.branched_ssts)
        );

        let mut version_stats = create_trx_wrapper!(
            self.meta_store_ref(),
            VarTransactionWrapper,
            VarTransaction::new(&mut versioning.version_stats)
        );
        let mut success_count = 0;
        let last_version_id = current_version.id;
        for (idx, task) in report_tasks.into_iter().enumerate() {
            rets[idx] = true;
            let mut compact_task = match compact_task_assignment.remove(task.task_id) {
                Some(compact_task) => compact_task.compact_task.unwrap(),
                None => {
                    tracing::warn!("{}", format!("compact task {} not found", task.task_id));
                    rets[idx] = false;
                    continue;
                }
            };

            {
                // apply result
                compact_task.task_status = task.task_status;
                compact_task.sorted_output_ssts = task.sorted_output_ssts;
            }

            match compact_statuses.get_mut(compact_task.compaction_group_id) {
                Some(mut compact_status) => {
                    compact_status.report_compact_task(&compact_task);
                }
                None => {
                    compact_task.set_task_status(TaskStatus::InvalidGroupCanceled);
                }
            }

            let input_sst_ids: HashSet<u64> = compact_task
                .input_ssts
                .iter()
                .flat_map(|level| level.table_infos.iter().map(|sst| sst.sst_id))
                .collect();
            let input_level_ids: Vec<u32> = compact_task
                .input_ssts
                .iter()
                .map(|level| level.level_idx)
                .collect();
            let is_success = if let TaskStatus::Success = compact_task.task_status() {
                // if member_table_ids changes, the data of sstable may stale.
                let is_expired =
                    Self::is_compact_task_expired(&compact_task, branched_ssts.tree_ref());
                if is_expired {
                    compact_task.set_task_status(TaskStatus::InputOutdatedCanceled);
                    false
                } else {
                    let group = current_version
                        .levels
                        .get(&compact_task.compaction_group_id)
                        .unwrap();
                    let input_exist =
                        group.check_deleted_sst_exist(&input_level_ids, input_sst_ids);
                    if !input_exist {
                        compact_task.set_task_status(TaskStatus::InvalidGroupCanceled);
                        warn!(
                            "The task may be expired because of group split, task:\n {:?}",
                            compact_task_to_string(&compact_task)
                        );
                    }
                    input_exist
                }
            } else {
                false
            };
            if is_success {
                success_count += 1;
                let version_delta = gen_version_delta(
                    &mut hummock_version_deltas,
                    &mut branched_ssts,
                    &current_version,
                    &compact_task,
                    deterministic_mode,
                );
                // apply version delta before we persist this change. If it causes panic we can
                // recover to a correct state after restarting meta-node.
                current_version.apply_version_delta(&version_delta);
                if purge_prost_table_stats(&mut version_stats.table_stats, &current_version) {
                    self.metrics.version_stats.reset();
                    versioning.local_metrics.clear();
                }
                add_prost_table_stats_map(&mut version_stats.table_stats, &task.table_stats_change);
                trigger_local_table_stat(
                    &self.metrics,
                    &mut versioning.local_metrics,
                    &version_stats,
                    &task.table_stats_change,
                );
            }
            tasks.push(compact_task);
        }
        if success_count > 0 {
            commit_multi_var!(
                self.meta_store_ref(),
                compact_statuses,
                compact_task_assignment,
                hummock_version_deltas,
                version_stats
            )?;
            branched_ssts.commit_memory();

            trigger_version_stat(&self.metrics, &current_version);
            trigger_delta_log_stats(&self.metrics, versioning.hummock_version_deltas.len());
            self.notify_stats(&versioning.version_stats);
            versioning.current_version = current_version;

            if !deterministic_mode {
                self.notify_version_deltas(versioning, last_version_id);
            }

            self.metrics
                .compact_task_batch_count
                .with_label_values(&["batch_report_task"])
                .observe(success_count as f64);
        } else {
            // The compaction task is cancelled or failed.
            commit_multi_var!(
                self.meta_store_ref(),
                compact_statuses,
                compact_task_assignment
            )?;
        }
        let mut success_groups = vec![];
        for compact_task in tasks {
            let task_status = compact_task.task_status();
            let task_status_label = task_status.as_str_name();
            let task_type_label = compact_task.task_type().as_str_name();

            self.compactor_manager
                .remove_task_heartbeat(compact_task.task_id);

            self.metrics
                .compact_frequency
                .with_label_values(&[
                    "normal",
                    &compact_task.compaction_group_id.to_string(),
                    task_type_label,
                    task_status_label,
                ])
                .inc();

            tracing::trace!(
                "Reported compaction task. {}. cost time: {:?}",
                compact_task_to_string(&compact_task),
                start_time.elapsed(),
            );

            trigger_sst_stat(
                &self.metrics,
                compaction
                    .compaction_statuses
                    .get(&compact_task.compaction_group_id),
                &versioning_guard.current_version,
                compact_task.compaction_group_id,
            );

            if !deterministic_mode
                && (matches!(compact_task.task_type(), compact_task::TaskType::Dynamic)
                    || matches!(compact_task.task_type(), compact_task::TaskType::Emergency))
            {
                // only try send Dynamic compaction
                self.try_send_compaction_request(
                    compact_task.compaction_group_id,
                    compact_task::TaskType::Dynamic,
                );
            }

            if task_status == TaskStatus::Success {
                success_groups.push(compact_task.compaction_group_id);
            }
        }
        drop(versioning_guard);
        if !success_groups.is_empty() {
            self.try_update_write_limits(&success_groups).await;
        }
        Ok(rets)
    }

    /// Caller should ensure `epoch` > `max_committed_epoch`
    #[named]
    pub async fn commit_epoch(
        &self,
        epoch: HummockEpoch,
        commit_info: CommitEpochInfo,
    ) -> Result<Option<HummockSnapshot>> {
        let CommitEpochInfo {
            mut sstables,
            new_table_watermarks,
            sst_to_context,
            new_table_fragment_info,
        } = commit_info;
        let mut versioning_guard = write_lock!(self, versioning).await;
        let _timer = start_measure_real_process_timer!(self);
        // Prevent commit new epochs if this flag is set
        if versioning_guard.disable_commit_epochs {
            return Ok(None);
        }

        let versioning = versioning_guard.deref_mut();
        self.commit_epoch_sanity_check(
            epoch,
            &sstables,
            &sst_to_context,
            &versioning.current_version,
        )
        .await?;

        // Consume and aggregate table stats.
        let mut table_stats_change = PbTableStatsMap::default();
        for s in &mut sstables {
            add_prost_table_stats_map(&mut table_stats_change, &std::mem::take(&mut s.table_stats));
        }

        let old_version: &HummockVersion = &versioning.current_version;
        let mut new_version_delta = create_trx_wrapper!(
            self.meta_store_ref(),
            BTreeMapEntryTransactionWrapper,
            BTreeMapEntryTransaction::new_insert(
                &mut versioning.hummock_version_deltas,
                old_version.id + 1,
                build_version_delta_after_version(old_version),
            )
        );
        new_version_delta.max_committed_epoch = epoch;
        new_version_delta.new_table_watermarks = new_table_watermarks;

        let mut table_compaction_group_mapping = old_version.build_compaction_group_info();

        // Add new table
        if let Some(new_fragment_table_info) = new_table_fragment_info {
            if !new_fragment_table_info.internal_table_ids.is_empty() {
                if let Some(levels) = old_version
                    .levels
                    .get(&(StaticCompactionGroupId::StateDefault as u64))
                {
                    for table_id in &new_fragment_table_info.internal_table_ids {
                        if levels.member_table_ids.contains(&table_id.table_id) {
                            return Err(Error::CompactionGroup(format!(
                                "table {} already in group {}",
                                table_id,
                                StaticCompactionGroupId::StateDefault as u64
                            )));
                        }
                    }
                }

                let group_deltas = &mut new_version_delta
                    .group_deltas
                    .entry(StaticCompactionGroupId::StateDefault as u64)
                    .or_default()
                    .group_deltas;
                group_deltas.push(GroupDelta {
                    delta_type: Some(DeltaType::GroupMetaChange(GroupMetaChange {
                        table_ids_add: new_fragment_table_info
                            .internal_table_ids
                            .iter()
                            .map(|table_id| table_id.table_id)
                            .collect(),
                        ..Default::default()
                    })),
                });

                for table_id in &new_fragment_table_info.internal_table_ids {
                    table_compaction_group_mapping
                        .insert(*table_id, StaticCompactionGroupId::StateDefault as u64);
                }
            }

            if let Some(table_id) = new_fragment_table_info.mv_table_id {
                if let Some(levels) = old_version
                    .levels
                    .get(&(StaticCompactionGroupId::MaterializedView as u64))
                {
                    if levels.member_table_ids.contains(&table_id.table_id) {
                        return Err(Error::CompactionGroup(format!(
                            "table {} already in group {}",
                            table_id,
                            StaticCompactionGroupId::MaterializedView as u64
                        )));
                    }
                }
                let group_deltas = &mut new_version_delta
                    .group_deltas
                    .entry(StaticCompactionGroupId::MaterializedView as u64)
                    .or_default()
                    .group_deltas;
                group_deltas.push(GroupDelta {
                    delta_type: Some(DeltaType::GroupMetaChange(GroupMetaChange {
                        table_ids_add: vec![table_id.table_id],
                        ..Default::default()
                    })),
                });
                let _ = table_compaction_group_mapping
                    .insert(table_id, StaticCompactionGroupId::MaterializedView as u64);
            }
        }

        let mut incorrect_ssts = vec![];
        let mut new_sst_id_number = 0;
        for ExtendedSstableInfo {
            compaction_group_id,
            sst_info: sst,
            ..
        } in &mut sstables
        {
            let is_sst_belong_to_group_declared = match old_version.levels.get(compaction_group_id)
            {
                Some(compaction_group) => sst
                    .table_ids
                    .iter()
                    .all(|t| compaction_group.member_table_ids.contains(t)),
                None => false,
            };
            if !is_sst_belong_to_group_declared {
                let mut group_table_ids: BTreeMap<_, Vec<u32>> = BTreeMap::new();
                for table_id in sst.get_table_ids() {
                    match table_compaction_group_mapping.get(&TableId::new(*table_id)) {
                        Some(compaction_group_id) => {
                            group_table_ids
                                .entry(*compaction_group_id)
                                .or_default()
                                .push(*table_id);
                        }
                        None => {
                            tracing::warn!(
                                "table {} in SST {} doesn't belong to any compaction group",
                                table_id,
                                sst.get_object_id(),
                            );
                        }
                    }
                }
                let is_trivial_adjust = group_table_ids.len() == 1
                    && group_table_ids.first_key_value().unwrap().1.len()
                        == sst.get_table_ids().len();
                if is_trivial_adjust {
                    *compaction_group_id = *group_table_ids.first_key_value().unwrap().0;
                    // is_sst_belong_to_group_declared = true;
                } else {
                    new_sst_id_number += group_table_ids.len();
                    incorrect_ssts.push((std::mem::take(sst), group_table_ids));
                    *compaction_group_id =
                        StaticCompactionGroupId::NewCompactionGroup as CompactionGroupId;
                }
            }
        }
        let mut new_sst_id = next_sstable_object_id(&self.env, new_sst_id_number).await?;
        let mut branched_ssts = create_trx_wrapper!(
            self.meta_store_ref(),
            BTreeMapTransactionWrapper,
            BTreeMapTransaction::new(&mut versioning.branched_ssts)
        );
        let original_sstables = std::mem::take(&mut sstables);
        sstables.reserve_exact(original_sstables.len() - incorrect_ssts.len() + new_sst_id_number);
        let mut incorrect_ssts = incorrect_ssts.into_iter();
        for original_sstable in original_sstables {
            if original_sstable.compaction_group_id
                == StaticCompactionGroupId::NewCompactionGroup as CompactionGroupId
            {
                let (sst, group_table_ids) = incorrect_ssts.next().unwrap();
                let mut branch_groups = HashMap::new();
                for (group_id, _match_ids) in group_table_ids {
                    let mut branch_sst = sst.clone();
                    branch_sst.sst_id = new_sst_id;
                    sstables.push(ExtendedSstableInfo::with_compaction_group(
                        group_id, branch_sst,
                    ));
                    branch_groups.insert(group_id, new_sst_id);
                    new_sst_id += 1;
                }
                if !branch_groups.is_empty() {
                    branched_ssts.insert(sst.get_object_id(), branch_groups);
                }
            } else {
                sstables.push(original_sstable);
            }
        }

        let mut modified_compaction_groups = vec![];
        // Append SSTs to a new version.
        for (compaction_group_id, sstables) in &sstables
            .into_iter()
            // the sort is stable sort, and will not change the order within compaction group.
            // Do a sort so that sst in the same compaction group can be consecutive
            .sorted_by_key(
                |ExtendedSstableInfo {
                     compaction_group_id,
                     ..
                 }| *compaction_group_id,
            )
            .group_by(
                |ExtendedSstableInfo {
                     compaction_group_id,
                     ..
                 }| *compaction_group_id,
            )
        {
            modified_compaction_groups.push(compaction_group_id);
            let group_sstables = sstables
                .into_iter()
                .map(|ExtendedSstableInfo { sst_info, .. }| sst_info)
                .collect_vec();

            let group_deltas = &mut new_version_delta
                .group_deltas
                .entry(compaction_group_id)
                .or_default()
                .group_deltas;
            let l0_sub_level_id = epoch;
            let group_delta = GroupDelta {
                delta_type: Some(DeltaType::IntraLevel(IntraLevelDelta {
                    level_idx: 0,
                    inserted_table_infos: group_sstables.clone(),
                    l0_sub_level_id,
                    ..Default::default()
                })),
            };
            group_deltas.push(group_delta);
        }

        let mut new_hummock_version = old_version.clone();
        // Create a new_version, possibly merely to bump up the version id and max_committed_epoch.
        new_hummock_version.apply_version_delta(new_version_delta.deref());

        // Apply stats changes.
        let mut version_stats = create_trx_wrapper!(
            self.meta_store_ref(),
            VarTransactionWrapper,
            VarTransaction::new(&mut versioning.version_stats)
        );
        add_prost_table_stats_map(&mut version_stats.table_stats, &table_stats_change);
        if purge_prost_table_stats(&mut version_stats.table_stats, &new_hummock_version) {
            self.metrics.version_stats.reset();
            versioning.local_metrics.clear();
        }

        trigger_local_table_stat(
            &self.metrics,
            &mut versioning.local_metrics,
            &version_stats,
            &table_stats_change,
        );
        for (table_id, stats) in &table_stats_change {
            if stats.total_key_size == 0
                && stats.total_value_size == 0
                && stats.total_key_count == 0
            {
                continue;
            }
            let stats_value = std::cmp::max(0, stats.total_key_size + stats.total_value_size);
            let table_metrics = get_or_create_local_table_stat(
                &self.metrics,
                *table_id,
                &mut versioning.local_metrics,
            );
            table_metrics.inc_write_throughput(stats_value as u64);
        }
        commit_multi_var!(self.meta_store_ref(), new_version_delta, version_stats)?;
        branched_ssts.commit_memory();
        versioning.current_version = new_hummock_version;

        let snapshot = HummockSnapshot {
            committed_epoch: epoch,
            current_epoch: epoch,
        };
        let prev_snapshot = self.latest_snapshot.swap(snapshot.clone().into());
        assert!(prev_snapshot.committed_epoch < epoch);
        assert!(prev_snapshot.current_epoch < epoch);

        trigger_version_stat(&self.metrics, &versioning.current_version);
        for compaction_group_id in &modified_compaction_groups {
            trigger_sst_stat(
                &self.metrics,
                None,
                &versioning.current_version,
                *compaction_group_id,
            );
        }

        tracing::trace!("new committed epoch {}", epoch);

        self.notify_last_version_delta(versioning);
        trigger_delta_log_stats(&self.metrics, versioning.hummock_version_deltas.len());
        self.notify_stats(&versioning.version_stats);
        let mut table_groups = HashMap::<u32, usize>::default();
        for group in versioning.current_version.levels.values() {
            for table_id in &group.member_table_ids {
                table_groups.insert(*table_id, group.member_table_ids.len());
            }
        }
        drop(versioning_guard);
        // Don't trigger compactions if we enable deterministic compaction
        if !self.env.opts.compaction_deterministic_test {
            // commit_epoch may contains SSTs from any compaction group
            for id in &modified_compaction_groups {
                self.try_send_compaction_request(*id, compact_task::TaskType::Dynamic);
            }
            if !table_stats_change.is_empty() {
                table_stats_change.retain(|table_id, _| {
                    table_groups
                        .get(table_id)
                        .map(|table_count| *table_count > 1)
                        .unwrap_or(false)
                });
            }
            if !table_stats_change.is_empty() {
                self.collect_table_write_throughput(table_stats_change);
            }
        }
        if !modified_compaction_groups.is_empty() {
            self.try_update_write_limits(&modified_compaction_groups)
                .await;
        }
        #[cfg(test)]
        {
            self.check_state_consistency().await;
        }
        Ok(Some(snapshot))
    }

    /// We don't commit an epoch without checkpoint. We will only update the `max_current_epoch`.
    pub fn update_current_epoch(&self, max_current_epoch: HummockEpoch) -> HummockSnapshot {
        // We only update `max_current_epoch`!
        let prev_snapshot = self.latest_snapshot.rcu(|snapshot| HummockSnapshot {
            committed_epoch: snapshot.committed_epoch,
            current_epoch: max_current_epoch,
        });
        assert!(prev_snapshot.current_epoch < max_current_epoch);

        tracing::trace!("new current epoch {}", max_current_epoch);
        HummockSnapshot {
            committed_epoch: prev_snapshot.committed_epoch,
            current_epoch: max_current_epoch,
        }
    }

    pub async fn get_new_sst_ids(&self, number: u32) -> Result<SstObjectIdRange> {
        let start_id = next_sstable_object_id(&self.env, number).await?;
        Ok(SstObjectIdRange::new(start_id, start_id + number as u64))
    }

    #[named]
    pub async fn get_min_pinned_version_id(&self) -> HummockVersionId {
        read_lock!(self, versioning).await.min_pinned_version_id()
    }

    #[named]
    #[cfg(test)]
    pub async fn check_state_consistency(&self) {
        let mut compaction_guard = write_lock!(self, compaction).await;
        let mut versioning_guard = write_lock!(self, versioning).await;
        let objects_to_delete = versioning_guard.objects_to_delete.clone();
        // We don't check `checkpoint` because it's allowed to update its in memory state without
        // persisting to object store.
        let get_state =
            |compaction_guard: &RwLockWriteGuard<'_, Compaction>,
             versioning_guard: &RwLockWriteGuard<'_, Versioning>| {
                let compact_statuses_copy = compaction_guard.compaction_statuses.clone();
                let compact_task_assignment_copy = compaction_guard.compact_task_assignment.clone();
                let pinned_versions_copy = versioning_guard.pinned_versions.clone();
                let pinned_snapshots_copy = versioning_guard.pinned_snapshots.clone();
                let hummock_version_deltas_copy = versioning_guard.hummock_version_deltas.clone();
                let version_stats_copy = versioning_guard.version_stats.clone();
                let branched_ssts = versioning_guard.branched_ssts.clone();
                (
                    (
                        compact_statuses_copy,
                        compact_task_assignment_copy,
                        pinned_versions_copy,
                        pinned_snapshots_copy,
                        hummock_version_deltas_copy,
                        version_stats_copy,
                    ),
                    branched_ssts,
                )
            };
        let (mem_state, branched_ssts) = get_state(&compaction_guard, &versioning_guard);
        self.load_meta_store_state_impl(
            compaction_guard.borrow_mut(),
            versioning_guard.borrow_mut(),
        )
        .await
        .expect("Failed to load state from meta store");
        let (loaded_state, load_branched_ssts) = get_state(&compaction_guard, &versioning_guard);
        assert_eq!(branched_ssts, load_branched_ssts);
        assert_eq!(
            mem_state, loaded_state,
            "hummock in-mem state is inconsistent with meta store state",
        );
        versioning_guard.objects_to_delete = objects_to_delete;
    }

    /// Gets current version without pinning it.
    /// Should not be called inside [`HummockManager`], because it requests locks internally.
    ///
    /// Note: this method can hurt performance because it will clone a large object.
    #[named]
    pub async fn get_current_version(&self) -> HummockVersion {
        read_lock!(self, versioning).await.current_version.clone()
    }

    #[named]
    pub async fn get_current_max_committed_epoch(&self) -> HummockEpoch {
        read_lock!(self, versioning)
            .await
            .current_version
            .max_committed_epoch
    }

    /// Gets branched sstable infos
    /// Should not be called inside [`HummockManager`], because it requests locks internally.
    #[named]
    pub async fn get_branched_ssts_info(&self) -> BTreeMap<HummockSstableId, BranchedSstInfo> {
        read_lock!(self, versioning).await.branched_ssts.clone()
    }

    #[named]
    /// Gets the mapping from table id to compaction group id
    pub async fn get_table_compaction_group_id_mapping(
        &self,
    ) -> HashMap<StateTableId, CompactionGroupId> {
        get_table_compaction_group_id_mapping(&read_lock!(self, versioning).await.current_version)
    }

    /// Get version deltas from meta store
    #[cfg_attr(coverage, coverage(off))]
    #[named]
    pub async fn list_version_deltas(
        &self,
        start_id: u64,
        num_limit: u32,
        committed_epoch_limit: HummockEpoch,
    ) -> Result<Vec<HummockVersionDelta>> {
        let versioning = read_lock!(self, versioning).await;
        let version_deltas = versioning
            .hummock_version_deltas
            .range(start_id..)
            .map(|(_id, delta)| delta)
            .filter(|delta| delta.max_committed_epoch <= committed_epoch_limit)
            .take(num_limit as _)
            .cloned()
            .collect();
        Ok(version_deltas)
    }

    pub async fn init_metadata_for_version_replay(
        &self,
        table_catalogs: Vec<Table>,
        compaction_groups: Vec<PbCompactionGroupInfo>,
    ) -> Result<()> {
        for table in &table_catalogs {
            table.insert(self.env.meta_store().as_kv()).await?;
        }
        for group in &compaction_groups {
            assert!(
                group.id == StaticCompactionGroupId::NewCompactionGroup as u64
                    || (group.id >= StaticCompactionGroupId::StateDefault as u64
                    && group.id <= StaticCompactionGroupId::MaterializedView as u64),
                "compaction group id should be either NewCompactionGroup to create new one, or predefined static ones."
            );
        }

        for group in &compaction_groups {
            let mut pairs = vec![];
            for table_id in group.member_table_ids.clone() {
                pairs.push((table_id as StateTableId, group.id));
            }
            let group_config = group.compaction_config.clone().unwrap();
            self.compaction_group_manager
                .write()
                .await
                .init_compaction_config_for_replay(group.id, group_config)
                .await
                .unwrap();
            self.register_table_ids(&pairs).await?;
            tracing::info!("Registered table ids {:?}", pairs);
        }

        // Notify that tables have created
        for table in table_catalogs {
            self.env
                .notification_manager()
                .notify_hummock_relation_info(Operation::Add, RelationInfo::Table(table.clone()))
                .await;
            self.env
                .notification_manager()
                .notify_compactor_relation_info(Operation::Add, RelationInfo::Table(table))
                .await;
        }

        tracing::info!("Inited compaction groups:");
        for group in compaction_groups {
            tracing::info!("{:?}", group);
        }
        Ok(())
    }

    /// Replay a version delta to current hummock version.
    /// Returns the `version_id`, `max_committed_epoch` of the new version and the modified
    /// compaction groups
    #[named]
    pub async fn replay_version_delta(
        &self,
        mut version_delta: HummockVersionDelta,
    ) -> Result<(HummockVersion, Vec<CompactionGroupId>)> {
        let mut versioning_guard = write_lock!(self, versioning).await;
        // ensure the version id is ascending after replay
        version_delta.id = versioning_guard.current_version.id + 1;
        version_delta.prev_id = version_delta.id - 1;
        versioning_guard
            .current_version
            .apply_version_delta(&version_delta);

        let version_new = versioning_guard.current_version.clone();
        let compaction_group_ids = version_delta.group_deltas.keys().cloned().collect_vec();
        Ok((version_new, compaction_group_ids))
    }

    #[named]
    pub async fn disable_commit_epoch(&self) -> HummockVersion {
        let mut versioning_guard = write_lock!(self, versioning).await;
        versioning_guard.disable_commit_epochs = true;
        versioning_guard.current_version.clone()
    }

    /// Triggers compacitons to specified compaction groups.
    /// Don't wait for compaction finish
    pub async fn trigger_compaction_deterministic(
        &self,
        _base_version_id: HummockVersionId,
        compaction_groups: Vec<CompactionGroupId>,
    ) -> Result<()> {
        let old_version = self.get_current_version().await;
        tracing::info!(
            "Trigger compaction for version {}, epoch {}, groups {:?}",
            old_version.id,
            old_version.max_committed_epoch,
            compaction_groups
        );

        if compaction_groups.is_empty() {
            return Ok(());
        }
        for compaction_group in compaction_groups {
            self.try_send_compaction_request(compaction_group, compact_task::TaskType::Dynamic);
        }
        Ok(())
    }

    /// Sends a compaction request.
    pub fn try_send_compaction_request(
        &self,
        compaction_group: CompactionGroupId,
        task_type: compact_task::TaskType,
    ) -> bool {
        match self
            .compaction_state
            .try_sched_compaction(compaction_group, task_type)
        {
            Ok(_) => true,
            Err(e) => {
                tracing::error!(
                    error = %e.as_report(),
                    "failed to send compaction request for compaction group {}",
                    compaction_group,
                );
                false
            }
        }
    }

    pub async fn trigger_manual_compaction(
        &self,
        compaction_group: CompactionGroupId,
        manual_compaction_option: ManualCompactionOption,
    ) -> Result<()> {
        let start_time = Instant::now();

        // 1. Get idle compactor.
        let compactor = match self.compactor_manager.next_compactor() {
            Some(compactor) => compactor,
            None => {
                tracing::warn!("trigger_manual_compaction No compactor is available.");
                return Err(anyhow::anyhow!(
                    "trigger_manual_compaction No compactor is available. compaction_group {}",
                    compaction_group
                )
                .into());
            }
        };

        // 2. Get manual compaction task.
        let compact_task = self
            .manual_get_compact_task(compaction_group, manual_compaction_option)
            .await;
        let compact_task = match compact_task {
            Ok(Some(compact_task)) => compact_task,
            Ok(None) => {
                // No compaction task available.
                return Err(anyhow::anyhow!(
                    "trigger_manual_compaction No compaction_task is available. compaction_group {}",
                    compaction_group
                )
                .into());
            }
            Err(err) => {
                tracing::warn!(error = %err.as_report(), "Failed to get compaction task");

                return Err(anyhow::anyhow!(err)
                    .context(format!(
                        "Failed to get compaction task for compaction_group {}",
                        compaction_group,
                    ))
                    .into());
            }
        };

        // 3. send task to compactor
        let compact_task_string = compact_task_to_string(&compact_task);
        // TODO: shall we need to cancel on meta ?
        compactor
            .send_event(ResponseEvent::CompactTask(compact_task))
            .with_context(|| {
                format!(
                    "Failed to trigger compaction task for compaction_group {}",
                    compaction_group,
                )
            })?;

        tracing::info!(
            "Trigger manual compaction task. {}. cost time: {:?}",
            &compact_task_string,
            start_time.elapsed(),
        );

        Ok(())
    }

    #[cfg(any(test, feature = "test"))]
    pub fn compactor_manager_ref_for_test(&self) -> CompactorManagerRef {
        self.compactor_manager.clone()
    }

    #[cfg(any(test, feature = "test"))]
    #[named]
    pub async fn compaction_task_from_assignment_for_test(
        &self,
        task_id: u64,
    ) -> Option<CompactTaskAssignment> {
        let compaction_guard = read_lock!(self, compaction).await;
        let assignment_ref = &compaction_guard.compact_task_assignment;
        assignment_ref.get(&task_id).cloned()
    }

    #[cfg(any(test, feature = "test"))]
    #[named]
    pub async fn report_compact_task_for_test(
        &self,
        task_id: u64,
        compact_task: Option<CompactTask>,
        task_status: TaskStatus,
        sorted_output_ssts: Vec<SstableInfo>,
        table_stats_change: Option<PbTableStatsMap>,
    ) -> Result<()> {
        if let Some(task) = compact_task {
            let mut guard = write_lock!(self, compaction).await;
            guard.compact_task_assignment.insert(
                task_id,
                CompactTaskAssignment {
                    compact_task: Some(task),
                    context_id: 0,
                },
            );
        }

        // In the test, the contents of the compact task may have been modified directly, while the contents of compact_task_assignment were not modified.
        // So we pass the modified compact_task directly into the `report_compact_task_impl`
        self.report_compact_tasks(vec![ReportTask {
            task_id,
            task_status: task_status as i32,
            sorted_output_ssts,
            table_stats_change: table_stats_change.unwrap_or_default(),
        }])
        .await?;
        Ok(())
    }

    pub fn metadata_manager(&self) -> &MetadataManager {
        &self.metadata_manager
    }

    fn notify_last_version_delta(&self, versioning: &Versioning) {
        self.env
            .notification_manager()
            .notify_hummock_without_version(
                Operation::Add,
                Info::HummockVersionDeltas(risingwave_pb::hummock::HummockVersionDeltas {
                    version_deltas: vec![versioning
                        .hummock_version_deltas
                        .last_key_value()
                        .unwrap()
                        .1
                        .to_protobuf()],
                }),
            );
    }

    fn notify_version_deltas(&self, versioning: &Versioning, last_version_id: u64) {
        let start_version_id = last_version_id + 1;
        let version_deltas = versioning
            .hummock_version_deltas
            .range(start_version_id..)
            .map(|(_, delta)| delta.to_protobuf())
            .collect_vec();
        self.env
            .notification_manager()
            .notify_hummock_without_version(
                Operation::Add,
                Info::HummockVersionDeltas(risingwave_pb::hummock::HummockVersionDeltas {
                    version_deltas,
                }),
            );
    }

    fn notify_stats(&self, stats: &HummockVersionStats) {
        self.env
            .notification_manager()
            .notify_frontend_without_version(Operation::Update, Info::HummockStats(stats.clone()));
    }

    #[named]
    pub fn hummock_timer_task(hummock_manager: Arc<Self>) -> (JoinHandle<()>, Sender<()>) {
        use futures::{FutureExt, StreamExt};

        let (shutdown_tx, shutdown_rx) = tokio::sync::oneshot::channel();
        let join_handle = tokio::spawn(async move {
            const CHECK_PENDING_TASK_PERIOD_SEC: u64 = 300;
            const STAT_REPORT_PERIOD_SEC: u64 = 20;
            const COMPACTION_HEARTBEAT_PERIOD_SEC: u64 = 1;

            pub enum HummockTimerEvent {
                GroupSplit,
                CheckDeadTask,
                Report,
                CompactionHeartBeatExpiredCheck,

                DynamicCompactionTrigger,
                SpaceReclaimCompactionTrigger,
                TtlCompactionTrigger,
                TombstoneCompactionTrigger,

                FullGc,
            }
            let mut check_compact_trigger_interval =
                tokio::time::interval(Duration::from_secs(CHECK_PENDING_TASK_PERIOD_SEC));
            check_compact_trigger_interval
                .set_missed_tick_behavior(tokio::time::MissedTickBehavior::Delay);
            check_compact_trigger_interval.reset();

            let check_compact_trigger = IntervalStream::new(check_compact_trigger_interval)
                .map(|_| HummockTimerEvent::CheckDeadTask);

            let mut stat_report_interval =
                tokio::time::interval(std::time::Duration::from_secs(STAT_REPORT_PERIOD_SEC));
            stat_report_interval.set_missed_tick_behavior(tokio::time::MissedTickBehavior::Delay);
            stat_report_interval.reset();
            let stat_report_trigger =
                IntervalStream::new(stat_report_interval).map(|_| HummockTimerEvent::Report);

            let mut compaction_heartbeat_interval = tokio::time::interval(
                std::time::Duration::from_secs(COMPACTION_HEARTBEAT_PERIOD_SEC),
            );
            compaction_heartbeat_interval
                .set_missed_tick_behavior(tokio::time::MissedTickBehavior::Delay);
            compaction_heartbeat_interval.reset();
            let compaction_heartbeat_trigger = IntervalStream::new(compaction_heartbeat_interval)
                .map(|_| HummockTimerEvent::CompactionHeartBeatExpiredCheck);

            let mut min_trigger_interval = tokio::time::interval(Duration::from_secs(
                hummock_manager.env.opts.periodic_compaction_interval_sec,
            ));
            min_trigger_interval.set_missed_tick_behavior(tokio::time::MissedTickBehavior::Delay);
            min_trigger_interval.reset();
            let dynamic_tick_trigger = IntervalStream::new(min_trigger_interval)
                .map(|_| HummockTimerEvent::DynamicCompactionTrigger);

            let mut min_space_reclaim_trigger_interval =
                tokio::time::interval(Duration::from_secs(
                    hummock_manager
                        .env
                        .opts
                        .periodic_space_reclaim_compaction_interval_sec,
                ));
            min_space_reclaim_trigger_interval
                .set_missed_tick_behavior(tokio::time::MissedTickBehavior::Delay);
            min_space_reclaim_trigger_interval.reset();
            let space_reclaim_trigger = IntervalStream::new(min_space_reclaim_trigger_interval)
                .map(|_| HummockTimerEvent::SpaceReclaimCompactionTrigger);

            let mut min_ttl_reclaim_trigger_interval = tokio::time::interval(Duration::from_secs(
                hummock_manager
                    .env
                    .opts
                    .periodic_ttl_reclaim_compaction_interval_sec,
            ));
            min_ttl_reclaim_trigger_interval
                .set_missed_tick_behavior(tokio::time::MissedTickBehavior::Delay);
            min_ttl_reclaim_trigger_interval.reset();
            let ttl_reclaim_trigger = IntervalStream::new(min_ttl_reclaim_trigger_interval)
                .map(|_| HummockTimerEvent::TtlCompactionTrigger);

            let mut full_gc_interval = tokio::time::interval(Duration::from_secs(
                hummock_manager.env.opts.full_gc_interval_sec,
            ));
            full_gc_interval.set_missed_tick_behavior(tokio::time::MissedTickBehavior::Delay);
            full_gc_interval.reset();
            let full_gc_trigger =
                IntervalStream::new(full_gc_interval).map(|_| HummockTimerEvent::FullGc);

            let mut tombstone_reclaim_trigger_interval =
                tokio::time::interval(Duration::from_secs(
                    hummock_manager
                        .env
                        .opts
                        .periodic_tombstone_reclaim_compaction_interval_sec,
                ));
            tombstone_reclaim_trigger_interval
                .set_missed_tick_behavior(tokio::time::MissedTickBehavior::Delay);
            tombstone_reclaim_trigger_interval.reset();
            let tombstone_reclaim_trigger = IntervalStream::new(tombstone_reclaim_trigger_interval)
                .map(|_| HummockTimerEvent::TombstoneCompactionTrigger);

            let mut triggers: Vec<BoxStream<'static, HummockTimerEvent>> = vec![
                Box::pin(check_compact_trigger),
                Box::pin(stat_report_trigger),
                Box::pin(compaction_heartbeat_trigger),
                Box::pin(dynamic_tick_trigger),
                Box::pin(space_reclaim_trigger),
                Box::pin(ttl_reclaim_trigger),
                Box::pin(full_gc_trigger),
                Box::pin(tombstone_reclaim_trigger),
            ];

            let periodic_check_split_group_interval_sec = hummock_manager
                .env
                .opts
                .periodic_split_compact_group_interval_sec;

            if periodic_check_split_group_interval_sec > 0 {
                let mut split_group_trigger_interval = tokio::time::interval(Duration::from_secs(
                    periodic_check_split_group_interval_sec,
                ));
                split_group_trigger_interval
                    .set_missed_tick_behavior(tokio::time::MissedTickBehavior::Delay);

                let split_group_trigger = IntervalStream::new(split_group_trigger_interval)
                    .map(|_| HummockTimerEvent::GroupSplit);
                triggers.push(Box::pin(split_group_trigger));
            }

            let event_stream = select_all(triggers);
            use futures::pin_mut;
            pin_mut!(event_stream);

            let shutdown_rx_shared = shutdown_rx.shared();

            tracing::info!(
                "Hummock timer task tracing [GroupSplit interval {} sec] [CheckDeadTask interval {} sec] [Report interval {} sec] [CompactionHeartBeat interval {} sec]",
                    periodic_check_split_group_interval_sec, CHECK_PENDING_TASK_PERIOD_SEC, STAT_REPORT_PERIOD_SEC, COMPACTION_HEARTBEAT_PERIOD_SEC
            );

            loop {
                let item =
                    futures::future::select(event_stream.next(), shutdown_rx_shared.clone()).await;

                match item {
                    Either::Left((event, _)) => {
                        if let Some(event) = event {
                            match event {
                                HummockTimerEvent::CheckDeadTask => {
                                    if hummock_manager.env.opts.compaction_deterministic_test {
                                        continue;
                                    }

                                    hummock_manager.check_dead_task().await;
                                }

                                HummockTimerEvent::GroupSplit => {
                                    if hummock_manager.env.opts.compaction_deterministic_test {
                                        continue;
                                    }

                                    hummock_manager.on_handle_check_split_multi_group().await;
                                }

                                HummockTimerEvent::Report => {
                                    let (
                                        current_version,
                                        id_to_config,
                                        branched_sst,
                                        version_stats,
                                    ) = {
                                        let versioning_guard =
                                            read_lock!(hummock_manager.as_ref(), versioning).await;

                                        let configs =
                                            hummock_manager.get_compaction_group_map().await;
                                        let versioning_deref = versioning_guard;
                                        (
                                            versioning_deref.current_version.clone(),
                                            configs,
                                            versioning_deref.branched_ssts.clone(),
                                            versioning_deref.version_stats.clone(),
                                        )
                                    };

                                    if let Some(mv_id_to_all_table_ids) = hummock_manager
                                        .metadata_manager
                                        .get_job_id_to_internal_table_ids_mapping()
                                        .await
                                    {
                                        trigger_mv_stat(
                                            &hummock_manager.metrics,
                                            &version_stats,
                                            mv_id_to_all_table_ids,
                                        );
                                    }

                                    for compaction_group_id in
                                        get_compaction_group_ids(&current_version)
                                    {
                                        let compaction_group_config =
                                            &id_to_config[&compaction_group_id];

                                        let group_levels = current_version
                                            .get_compaction_group_levels(
                                                compaction_group_config.group_id(),
                                            );

                                        trigger_split_stat(
                                            &hummock_manager.metrics,
                                            compaction_group_config.group_id(),
                                            group_levels.member_table_ids.len(),
                                            &branched_sst,
                                        );

                                        trigger_lsm_stat(
                                            &hummock_manager.metrics,
                                            compaction_group_config.compaction_config(),
                                            group_levels,
                                            compaction_group_config.group_id(),
                                        )
                                    }
                                }

                                HummockTimerEvent::CompactionHeartBeatExpiredCheck => {
                                    let compactor_manager =
                                        hummock_manager.compactor_manager.clone();

                                    // TODO: add metrics to track expired tasks
                                    // The cancel task has two paths
                                    // 1. compactor heartbeat cancels the expired task based on task
                                    // progress (meta + compactor)
                                    // 2. meta periodically scans the task and performs a cancel on
                                    // the meta side for tasks that are not updated by heartbeat
                                    for task in compactor_manager.get_heartbeat_expired_tasks() {
                                        if let Err(e) = hummock_manager
                                            .cancel_compact_task(
                                                task.task_id,
                                                TaskStatus::HeartbeatCanceled,
                                            )
                                            .await
                                        {
                                            tracing::error!(
                                                task_id = task.task_id,
                                                error = %e.as_report(),
                                                "Attempt to remove compaction task due to elapsed heartbeat failed. We will continue to track its heartbeat
                                                until we can successfully report its status",
                                            );
                                        }
                                    }
                                }

                                HummockTimerEvent::DynamicCompactionTrigger => {
                                    // Disable periodic trigger for compaction_deterministic_test.
                                    if hummock_manager.env.opts.compaction_deterministic_test {
                                        continue;
                                    }

                                    hummock_manager
                                        .on_handle_trigger_multi_group(
                                            compact_task::TaskType::Dynamic,
                                        )
                                        .await;
                                }

                                HummockTimerEvent::SpaceReclaimCompactionTrigger => {
                                    // Disable periodic trigger for compaction_deterministic_test.
                                    if hummock_manager.env.opts.compaction_deterministic_test {
                                        continue;
                                    }

                                    hummock_manager
                                        .on_handle_trigger_multi_group(
                                            compact_task::TaskType::SpaceReclaim,
                                        )
                                        .await;
                                }

                                HummockTimerEvent::TtlCompactionTrigger => {
                                    // Disable periodic trigger for compaction_deterministic_test.
                                    if hummock_manager.env.opts.compaction_deterministic_test {
                                        continue;
                                    }

                                    hummock_manager
                                        .on_handle_trigger_multi_group(compact_task::TaskType::Ttl)
                                        .await;
                                }

                                HummockTimerEvent::TombstoneCompactionTrigger => {
                                    // Disable periodic trigger for compaction_deterministic_test.
                                    if hummock_manager.env.opts.compaction_deterministic_test {
                                        continue;
                                    }

                                    hummock_manager
                                        .on_handle_trigger_multi_group(
                                            compact_task::TaskType::Tombstone,
                                        )
                                        .await;
                                }

                                HummockTimerEvent::FullGc => {
                                    if hummock_manager
                                        .start_full_gc(Duration::from_secs(3600))
                                        .is_ok()
                                    {
                                        tracing::info!("Start full GC from meta node.");
                                    }
                                }
                            }
                        }
                    }

                    Either::Right((_, _shutdown)) => {
                        tracing::info!("Hummock timer loop is stopped");
                        break;
                    }
                }
            }
        });
        (join_handle, shutdown_tx)
    }

    #[named]
    pub async fn check_dead_task(&self) {
        const MAX_COMPACTION_L0_MULTIPLIER: u64 = 32;
        const MAX_COMPACTION_DURATION_SEC: u64 = 20 * 60;
        let (groups, configs) = {
            let versioning_guard = read_lock!(self, versioning).await;
            let g = versioning_guard
                .current_version
                .levels
                .iter()
                .map(|(id, group)| {
                    (
                        *id,
                        group
                            .l0
                            .as_ref()
                            .unwrap()
                            .sub_levels
                            .iter()
                            .map(|level| level.total_file_size)
                            .sum::<u64>(),
                    )
                })
                .collect_vec();
            let c = self.get_compaction_group_map().await;
            (g, c)
        };
        let mut slowdown_groups: HashMap<u64, u64> = HashMap::default();
        {
            for (group_id, l0_file_size) in groups {
                let group = &configs[&group_id];
                if l0_file_size
                    > MAX_COMPACTION_L0_MULTIPLIER
                        * group.compaction_config.max_bytes_for_level_base
                {
                    slowdown_groups.insert(group_id, l0_file_size);
                }
            }
        }
        if slowdown_groups.is_empty() {
            return;
        }
        let mut pending_tasks: HashMap<u64, (u64, usize, RunningCompactTask)> = HashMap::default();
        {
            let compaction_guard = read_lock!(self, compaction).await;
            for group_id in slowdown_groups.keys() {
                if let Some(status) = compaction_guard.compaction_statuses.get(group_id) {
                    for (idx, level_handler) in status.level_handlers.iter().enumerate() {
                        let tasks = level_handler.get_pending_tasks().to_vec();
                        if tasks.is_empty() {
                            continue;
                        }
                        for task in tasks {
                            pending_tasks.insert(task.task_id, (*group_id, idx, task));
                        }
                    }
                }
            }
        }
        let task_ids = pending_tasks.keys().cloned().collect_vec();
        let task_infos = self
            .compactor_manager
            .check_tasks_status(&task_ids, Duration::from_secs(MAX_COMPACTION_DURATION_SEC));
        for (task_id, (compact_time, status)) in task_infos {
            if status == TASK_NORMAL {
                continue;
            }
            if let Some((group_id, level_id, task)) = pending_tasks.get(&task_id) {
                let group_size = *slowdown_groups.get(group_id).unwrap();
                warn!("COMPACTION SLOW: the task-{} of group-{}(size: {}MB) level-{} has not finished after {:?}, {}, it may cause pending sstable files({:?}) blocking other task.",
                    task_id, *group_id,group_size / 1024 / 1024,*level_id, compact_time, status, task.ssts);
            }
        }
    }

    fn collect_table_write_throughput(&self, table_stats: PbTableStatsMap) {
        let mut table_infos = self.history_table_throughput.write();
        for (table_id, stat) in table_stats {
            let throughput = (stat.total_value_size + stat.total_key_size) as u64;
            let entry = table_infos.entry(table_id).or_default();
            entry.push_back(throughput);
            if entry.len() > HISTORY_TABLE_INFO_STATISTIC_TIME {
                entry.pop_front();
            }
        }
    }

    /// * For compaction group with only one single state-table, do not change it again.
    /// * For state-table which only write less than `HISTORY_TABLE_INFO_WINDOW_SIZE` times, do not
    ///   change it. Because we need more statistic data to decide split strategy.
    /// * For state-table with low throughput which write no more than
    ///   `min_table_split_write_throughput` data, never split it.
    /// * For state-table whose size less than `min_table_split_size`, do not split it unless its
    ///   throughput keep larger than `table_write_throughput_threshold` for a long time.
    /// * For state-table whose throughput less than `min_table_split_write_throughput`, do not
    ///   increase it size of base-level.
    async fn on_handle_check_split_multi_group(&self) {
        let params = self.env.system_params_reader().await;
        let barrier_interval_ms = params.barrier_interval_ms() as u64;
        let checkpoint_secs = std::cmp::max(
            1,
            params.checkpoint_frequency() * barrier_interval_ms / 1000,
        );
        let created_tables = match self.metadata_manager.get_created_table_ids().await {
            Ok(created_tables) => created_tables,
            Err(err) => {
                tracing::warn!(error = %err.as_report(), "failed to fetch created table ids");
                return;
            }
        };
        let created_tables: HashSet<u32> = HashSet::from_iter(created_tables);
        let table_write_throughput = self.history_table_throughput.read().clone();
        let mut group_infos = self.calculate_compaction_group_statistic().await;
        group_infos.sort_by_key(|group| group.group_size);
        group_infos.reverse();
        const SPLIT_BY_TABLE: u32 = 1;

        let mut group_to_table_vnode_partition = self.group_to_table_vnode_partition.read().clone();
        for group in &group_infos {
            if group.table_statistic.len() == 1 {
                // no need to handle the separate compaciton group
                continue;
            }

            let mut table_vnode_partition_mappoing = group_to_table_vnode_partition
                .entry(group.group_id)
                .or_default();

            for (table_id, table_size) in &group.table_statistic {
                let rule = self
                    .calculate_table_align_rule(
                        &table_write_throughput,
                        table_id,
                        table_size,
                        !created_tables.contains(table_id),
                        checkpoint_secs,
                        group.group_id,
                        group.group_size,
                    )
                    .await;

                match rule {
                    TableAlignRule::NoOptimization => {
                        table_vnode_partition_mappoing.remove(table_id);
                        continue;
                    }

                    TableAlignRule::SplitByTable(table_id) => {
                        if self.env.opts.hybird_partition_vnode_count > 0 {
                            table_vnode_partition_mappoing.insert(table_id, SPLIT_BY_TABLE);
                        } else {
                            table_vnode_partition_mappoing.remove(&table_id);
                        }
                    }

                    TableAlignRule::SplitByVnode((table_id, vnode)) => {
                        if self.env.opts.hybird_partition_vnode_count > 0 {
                            table_vnode_partition_mappoing.insert(table_id, vnode);
                        } else {
                            table_vnode_partition_mappoing.remove(&table_id);
                        }
                    }

                    TableAlignRule::SplitToDedicatedCg((
                        new_group_id,
                        table_vnode_partition_count,
                    )) => {
                        let _ = table_vnode_partition_mappoing; // drop
                        group_to_table_vnode_partition
                            .insert(new_group_id, table_vnode_partition_count);

                        table_vnode_partition_mappoing = group_to_table_vnode_partition
                            .entry(group.group_id)
                            .or_default();
                    }
                }
            }
        }

        tracing::trace!(
            "group_to_table_vnode_partition {:?}",
            group_to_table_vnode_partition
        );

        // batch update group_to_table_vnode_partition
        *self.group_to_table_vnode_partition.write() = group_to_table_vnode_partition;
    }

    /// dedicated event runtime for CPU/IO bound event
    pub fn compaction_event_loop(
        hummock_manager: Arc<Self>,
        mut compactor_streams_change_rx: UnboundedReceiver<(
            u32,
            Streaming<SubscribeCompactionEventRequest>,
        )>,
    ) -> Vec<(JoinHandle<()>, Sender<()>)> {
        let mut compactor_request_streams = FuturesUnordered::new();
        let (shutdown_tx, shutdown_rx) = tokio::sync::oneshot::channel();
        let (shutdown_tx_dedicated, shutdown_rx_dedicated) = tokio::sync::oneshot::channel();
        let shutdown_rx_shared = shutdown_rx.shared();
        let shutdown_rx_dedicated_shared = shutdown_rx_dedicated.shared();

        let (tx, rx) = unbounded_channel();

        let mut join_handle_vec = Vec::default();

        let hummock_manager_dedicated = hummock_manager.clone();
        let compact_task_event_handler_join_handle = tokio::spawn(async move {
            Self::compact_task_dedicated_event_handler(
                hummock_manager_dedicated,
                rx,
                shutdown_rx_dedicated_shared,
            )
            .await;
        });

        join_handle_vec.push((
            compact_task_event_handler_join_handle,
            shutdown_tx_dedicated,
        ));

        let join_handle = tokio::spawn(async move {
            let push_stream =
                |context_id: u32,
                 stream: Streaming<SubscribeCompactionEventRequest>,
                 compactor_request_streams: &mut FuturesUnordered<_>| {
                    let future = stream
                        .into_future()
                        .map(move |stream_future| (context_id, stream_future));

                    compactor_request_streams.push(future);
                };

            let mut event_loop_iteration_now = Instant::now();

            loop {
                let shutdown_rx_shared = shutdown_rx_shared.clone();
                let hummock_manager = hummock_manager.clone();
                hummock_manager
                    .metrics
                    .compaction_event_loop_iteration_latency
                    .observe(event_loop_iteration_now.elapsed().as_millis() as _);
                event_loop_iteration_now = Instant::now();

                tokio::select! {
                    _ = shutdown_rx_shared => { return; },

                    compactor_stream = compactor_streams_change_rx.recv() => {
                        if let Some((context_id, stream)) = compactor_stream {
                            tracing::info!("compactor {} enters the cluster", context_id);
                            push_stream(context_id, stream, &mut compactor_request_streams);
                        }
                    },

                    result = pending_on_none(compactor_request_streams.next()) => {
                        let mut compactor_alive = true;

                        let (context_id, compactor_stream_req): (_, (std::option::Option<std::result::Result<SubscribeCompactionEventRequest, _>>, _)) = result;
                        let (event, create_at, stream) = match compactor_stream_req {
                            (Some(Ok(req)), stream) => {
                                (req.event.unwrap(), req.create_at, stream)
                            }

                            (Some(Err(err)), _stream) => {
                                tracing::warn!(error = %err.as_report(), "compactor stream {} poll with err, recv stream may be destroyed", context_id);
                                continue
                            }

                            _ => {
                                tracing::warn!("compactor stream {} poll err, recv stream may be destroyed", context_id);
                                continue
                            },
                        };

                        {
                            let consumed_latency_ms = SystemTime::now()
                                .duration_since(std::time::UNIX_EPOCH)
                                .expect("Clock may have gone backwards")
                                .as_millis()
                                as u64
                            - create_at;
                            hummock_manager.metrics
                                .compaction_event_consumed_latency
                                .observe(consumed_latency_ms as _);
                        }

                        match event {
                            RequestEvent::HeartBeat(HeartBeat {
                                progress,
                            }) => {
                                let compactor_manager = hummock_manager.compactor_manager.clone();
                                let cancel_tasks = compactor_manager.update_task_heartbeats(&progress);
                                if let Some(compactor) = compactor_manager.get_compactor(context_id) {
                                    // TODO: task cancellation can be batched
                                    for task in cancel_tasks {
                                        tracing::info!(
                                            "Task with group_id {} task_id {} with context_id {} has expired due to lack of visible progress",
                                            task.compaction_group_id,
                                            task.task_id,
                                            context_id,
                                        );

                                        if let Err(e) =
                                            hummock_manager
                                            .cancel_compact_task(task.task_id, TaskStatus::HeartbeatCanceled)
                                            .await
                                        {
                                            tracing::error!(
                                                task_id = task.task_id,
                                                error = %e.as_report(),
                                                "Attempt to remove compaction task due to elapsed heartbeat failed. We will continue to track its heartbeat
                                                until we can successfully report its status."
                                            );
                                        }

                                        // Forcefully cancel the task so that it terminates
                                        // early on the compactor
                                        // node.
                                        let _ = compactor.cancel_task(task.task_id);
                                        tracing::info!(
                                            "CancelTask operation for task_id {} has been sent to node with context_id {}",
                                            context_id,
                                            task.task_id
                                        );
                                    }
                                } else {
                                    // Determine the validity of the compactor streaming rpc. When the compactor no longer exists in the manager, the stream will be removed.
                                    // Tip: Connectivity to the compactor will be determined through the `send_event` operation. When send fails, it will be removed from the manager
                                    compactor_alive = false;
                                }
                            },

                            RequestEvent::Register(_) => {
                                unreachable!()
                            }

                            e @ (RequestEvent::PullTask(_) | RequestEvent::ReportTask(_)) => {
                                let _ = tx.send((context_id, e));
                            }
                        }

                        if compactor_alive {
                            push_stream(context_id, stream, &mut compactor_request_streams);
                        } else {
                            tracing::warn!("compactor stream {} error, send stream may be destroyed", context_id);
                        }
                    },
                }
            }
        });

        join_handle_vec.push((join_handle, shutdown_tx));

        join_handle_vec
    }

    pub fn add_compactor_stream(
        &self,
        context_id: u32,
        req_stream: Streaming<SubscribeCompactionEventRequest>,
    ) {
        self.compactor_streams_change_tx
            .send((context_id, req_stream))
            .unwrap();
    }

    async fn on_handle_trigger_multi_group(&self, task_type: compact_task::TaskType) {
        for cg_id in self.compaction_group_ids().await {
            if let Err(e) = self.compaction_state.try_sched_compaction(cg_id, task_type) {
                tracing::warn!(
                    error = %e.as_report(),
                    "Failed to schedule {:?} compaction for compaction group {}",
                    task_type,
                    cg_id,
                );
            }
        }
    }

    pub async fn auto_pick_compaction_group_and_type(
        &self,
    ) -> Option<(CompactionGroupId, compact_task::TaskType)> {
        let mut compaction_group_ids = self.compaction_group_ids().await;
        compaction_group_ids.shuffle(&mut thread_rng());

        for cg_id in compaction_group_ids {
            if let Some(pick_type) = self.compaction_state.auto_pick_type(cg_id) {
                return Some((cg_id, pick_type));
            }
        }

        None
    }

    /// This method will return all compaction group id in a random order and task type. If there are any group block by `write_limit`, it will return a single array with `TaskType::Emergency`.
    /// If these groups get different task-type, it will return all group id with `TaskType::Dynamic` if the first group get `TaskType::Dynamic`, otherwise it will return the single group with other task type.
    pub async fn auto_pick_compaction_groups_and_type(
        &self,
    ) -> (Vec<CompactionGroupId>, compact_task::TaskType) {
        let mut compaction_group_ids = self.compaction_group_ids().await;
        compaction_group_ids.shuffle(&mut thread_rng());

        let mut normal_groups = vec![];
        for cg_id in compaction_group_ids {
            if let Some(pick_type) = self.compaction_state.auto_pick_type(cg_id) {
                if pick_type == TaskType::Dynamic {
                    normal_groups.push(cg_id);
                } else if normal_groups.is_empty() {
                    return (vec![cg_id], pick_type);
                }
            }
        }
        (normal_groups, TaskType::Dynamic)
    }

    async fn calculate_table_align_rule(
        &self,
        table_write_throughput: &HashMap<u32, VecDeque<u64>>,
        table_id: &u32,
        table_size: &u64,
        is_creating_table: bool,
        checkpoint_secs: u64,
        parent_group_id: u64,
        group_size: u64,
    ) -> TableAlignRule {
        let default_group_id: CompactionGroupId = StaticCompactionGroupId::StateDefault.into();
        let mv_group_id: CompactionGroupId = StaticCompactionGroupId::MaterializedView.into();
        let partition_vnode_count = self.env.opts.partition_vnode_count;
        let hybrid_vnode_count: u32 = self.env.opts.hybird_partition_vnode_count;
        let window_size = HISTORY_TABLE_INFO_STATISTIC_TIME / (checkpoint_secs as usize);

        let mut is_high_write_throughput = false;
        let mut is_low_write_throughput = true;
        if let Some(history) = table_write_throughput.get(table_id) {
            if !is_creating_table {
                if history.len() >= window_size {
                    is_high_write_throughput = history.iter().all(|throughput| {
                        *throughput / checkpoint_secs
                            > self.env.opts.table_write_throughput_threshold
                    });
                    is_low_write_throughput = history.iter().any(|throughput| {
                        *throughput / checkpoint_secs
                            < self.env.opts.min_table_split_write_throughput
                    });
                }
            } else {
                // For creating table, relax the checking restrictions to make the data alignment behavior more sensitive.
                let sum = history.iter().sum::<u64>();
                is_low_write_throughput = sum
                    < self.env.opts.min_table_split_write_throughput
                        * history.len() as u64
                        * checkpoint_secs;
            }
        }

        let state_table_size = *table_size;
        let result = {
            // When in a hybrid compaction group, data from multiple state tables may exist in a single sst, and in order to make the data in the sub level more aligned, a proactive cut is made for the data.
            // https://github.com/risingwavelabs/risingwave/issues/13037
            // 1. In some scenario (like backfill), the creating state_table / mv may have high write throughput (creating table ). Therefore, we relax the limit of `is_low_write_throughput` and partition the table with high write throughput by vnode to improve the parallel efficiency of compaction.
            // Add: creating table is not allowed to be split
            // 2. For table with low throughput, partition by table_id to minimize amplification.
            // 3. When the write mode is changed (the above conditions are not met), the default behavior is restored
            if !is_low_write_throughput {
                TableAlignRule::SplitByVnode((*table_id, hybrid_vnode_count))
            } else if state_table_size > self.env.opts.cut_table_size_limit {
                TableAlignRule::SplitByTable(*table_id)
            } else {
                TableAlignRule::NoOptimization
            }
        };

        // 1. Avoid splitting a creating table
        // 2. Avoid splitting a is_low_write_throughput creating table
        // 3. Avoid splitting a non-high throughput medium-sized table
        if is_creating_table
            || (is_low_write_throughput)
            || (state_table_size < self.env.opts.min_table_split_size && !is_high_write_throughput)
        {
            return result;
        }

        // do not split a large table and a small table because it would increase IOPS
        // of small table.
        if parent_group_id != default_group_id && parent_group_id != mv_group_id {
            let rest_group_size = group_size - state_table_size;
            if rest_group_size < state_table_size
                && rest_group_size < self.env.opts.min_table_split_size
            {
                return result;
            }
        }

        let ret = self
            .move_state_table_to_compaction_group(
                parent_group_id,
                &[*table_id],
                None,
                partition_vnode_count,
            )
            .await;
        match ret {
            Ok((new_group_id, table_vnode_partition_count)) => {
                tracing::info!("move state table [{}] from group-{} to group-{} success table_vnode_partition_count {:?}", table_id, parent_group_id, new_group_id, table_vnode_partition_count);
                return TableAlignRule::SplitToDedicatedCg((
                    new_group_id,
                    table_vnode_partition_count,
                ));
            }
            Err(e) => {
                tracing::info!(
                    error = %e.as_report(),
                    "failed to move state table [{}] from group-{}",
                    table_id,
                    parent_group_id,
                )
            }
        }

        TableAlignRule::NoOptimization
    }

    async fn initial_compaction_group_config_after_load(
        &self,
        versioning_guard: &mut RwLockWriteGuard<'_, Versioning>,
    ) -> Result<()> {
        // 1. Due to version compatibility, we fix some of the configuration of older versions after hummock starts.
        let current_version = &versioning_guard.current_version;
        let all_group_ids = get_compaction_group_ids(current_version);
        let mut configs = self
            .compaction_group_manager
            .write()
            .await
            .get_or_insert_compaction_group_configs(&all_group_ids.collect_vec())
            .await?;

        // We've already lowered the default limit for write limit in PR-12183, and to prevent older clusters from continuing to use the outdated configuration, we've introduced a new logic to rewrite it in a uniform way.
        let mut rewrite_cg_ids = vec![];
        let mut restore_cg_to_partition_vnode: HashMap<u64, BTreeMap<u32, u32>> =
            HashMap::default();
        for (cg_id, compaction_group_config) in &mut configs {
            // update write limit
            let relaxed_default_write_stop_level_count = 1000;
            if compaction_group_config
                .compaction_config
                .level0_sub_level_compact_level_count
                == relaxed_default_write_stop_level_count
            {
                rewrite_cg_ids.push(*cg_id);
            }

            if let Some(levels) = current_version.levels.get(cg_id) {
                if levels.member_table_ids.len() == 1 {
                    restore_cg_to_partition_vnode.insert(
                        *cg_id,
                        vec![(
                            levels.member_table_ids[0],
                            compaction_group_config
                                .compaction_config
                                .split_weight_by_vnode,
                        )]
                        .into_iter()
                        .collect(),
                    );
                }
            }
        }

        if !rewrite_cg_ids.is_empty() {
            tracing::info!("Compaction group {:?} configs rewrite ", rewrite_cg_ids);

            // update meta store
            let result = self
                .compaction_group_manager
                .write()
                .await
                .update_compaction_config(
                    &rewrite_cg_ids,
                    &[
                        mutable_config::MutableConfig::Level0StopWriteThresholdSubLevelNumber(
                            compaction_config::level0_stop_write_threshold_sub_level_number(),
                        ),
                    ],
                )
                .await?;

            // update memory
            for new_config in result {
                configs.insert(new_config.group_id(), new_config);
            }
        }

        versioning_guard.write_limit =
            calc_new_write_limits(configs, HashMap::new(), &versioning_guard.current_version);
        trigger_write_stop_stats(&self.metrics, &versioning_guard.write_limit);
        tracing::debug!("Hummock stopped write: {:#?}", versioning_guard.write_limit);

        {
            // 2. Restore the memory data structure according to the memory of the compaction group config.
            let mut group_to_table_vnode_partition = self.group_to_table_vnode_partition.write();
            for (cg_id, table_vnode_partition) in restore_cg_to_partition_vnode {
                group_to_table_vnode_partition.insert(cg_id, table_vnode_partition);
            }
        }

        Ok(())
    }
}

// This structure describes how hummock handles sst switching in a compaction group. A better sst cut will result in better data alignment, which in turn will improve the efficiency of the compaction.
// By adopting certain rules, a better sst cut will lead to better data alignment and thus improve the efficiency of the compaction.
pub enum TableAlignRule {
    // The table_id is not optimized for alignment.
    NoOptimization,
    // Move the table_id to a separate compaction group. Currently, the system only supports separate compaction with one table.
    SplitToDedicatedCg((CompactionGroupId, BTreeMap<StateTableId, u32>)),
    // In the current group, partition the table's data according to the granularity of the vnode.
    SplitByVnode((StateTableId, u32)),
    // In the current group, partition the table's data at the granularity of the table.
    SplitByTable(StateTableId),
}

fn drop_sst(
    branched_ssts: &mut BTreeMapTransactionWrapper<'_, HummockSstableObjectId, BranchedSstInfo>,
    group_id: CompactionGroupId,
    object_id: HummockSstableObjectId,
    sst_id: HummockSstableId,
) -> bool {
    match branched_ssts.get_mut(object_id) {
        Some(mut entry) => {
            // if group_id not exist, it would not pass the stale check before.
            let removed_sst_id = entry.get(&group_id).unwrap();
            assert_eq!(*removed_sst_id, sst_id);
            entry.remove(&group_id);
            if entry.is_empty() {
                branched_ssts.remove(object_id);
                true
            } else {
                false
            }
        }
        None => true,
    }
}

fn gen_version_delta<'a>(
    txn: &mut BTreeMapTransactionWrapper<'a, HummockVersionId, HummockVersionDelta>,
    branched_ssts: &mut BTreeMapTransactionWrapper<'a, HummockSstableObjectId, BranchedSstInfo>,
    old_version: &HummockVersion,
    compact_task: &CompactTask,
    deterministic_mode: bool,
) -> HummockVersionDelta {
    let trivial_move = CompactStatus::is_trivial_move_task(compact_task);

    let mut version_delta = HummockVersionDelta {
        id: old_version.id + 1,
        prev_id: old_version.id,
        max_committed_epoch: old_version.max_committed_epoch,
        trivial_move,
        ..Default::default()
    };
    let group_deltas = &mut version_delta
        .group_deltas
        .entry(compact_task.compaction_group_id)
        .or_default()
        .group_deltas;
    let mut removed_table_ids_map: BTreeMap<u32, Vec<u64>> = BTreeMap::default();

    for level in &compact_task.input_ssts {
        let level_idx = level.level_idx;
        let mut removed_table_ids = level
            .table_infos
            .iter()
            .map(|sst| {
                let object_id = sst.get_object_id();
                let sst_id = sst.get_sst_id();
                if !trivial_move {
                    drop_sst(
                        branched_ssts,
                        compact_task.compaction_group_id,
                        object_id,
                        sst_id,
                    );
                }
                sst_id
            })
            .collect_vec();

        removed_table_ids_map
            .entry(level_idx)
            .or_default()
            .append(&mut removed_table_ids);
    }

    for (level_idx, removed_table_ids) in removed_table_ids_map {
        let group_delta = GroupDelta {
            delta_type: Some(DeltaType::IntraLevel(IntraLevelDelta {
                level_idx,
                removed_table_ids,
                ..Default::default()
            })),
        };
        group_deltas.push(group_delta);
    }

    let group_delta = GroupDelta {
        delta_type: Some(DeltaType::IntraLevel(IntraLevelDelta {
            level_idx: compact_task.target_level,
            inserted_table_infos: compact_task.sorted_output_ssts.clone(),
            l0_sub_level_id: compact_task.target_sub_level_id,
            vnode_partition_count: compact_task.split_weight_by_vnode,
            ..Default::default()
        })),
    };
    group_deltas.push(group_delta);
    version_delta.safe_epoch = std::cmp::max(old_version.safe_epoch, compact_task.watermark);

    // Don't persist version delta generated by compaction to meta store in deterministic mode.
    // Because it will override existing version delta that has same ID generated in the data
    // ingestion phase.
    if !deterministic_mode {
        txn.insert(version_delta.id, version_delta.clone());
    }

    version_delta
}

async fn write_exclusive_cluster_id(
    state_store_dir: &str,
    cluster_id: ClusterId,
    object_store: ObjectStoreRef,
) -> Result<()> {
    const CLUSTER_ID_DIR: &str = "cluster_id";
    const CLUSTER_ID_NAME: &str = "0";
    let cluster_id_dir = format!("{}/{}/", state_store_dir, CLUSTER_ID_DIR);
    let cluster_id_full_path = format!("{}{}", cluster_id_dir, CLUSTER_ID_NAME);
    match object_store.read(&cluster_id_full_path, ..).await {
        Ok(stored_cluster_id) => {
            let stored_cluster_id = String::from_utf8(stored_cluster_id.to_vec()).unwrap();
            if cluster_id.deref() == stored_cluster_id {
                return Ok(());
            }

            Err(ObjectError::internal(format!(
                "Data directory is already used by another cluster with id {:?}, path {}.",
                stored_cluster_id, cluster_id_full_path,
            ))
            .into())
        }
        Err(e) => {
            if e.is_object_not_found_error() {
                object_store
                    .upload(&cluster_id_full_path, Bytes::from(String::from(cluster_id)))
                    .await?;
                return Ok(());
            }
            Err(e.into())
        }
    }
}

fn init_selectors() -> HashMap<compact_task::TaskType, Box<dyn CompactionSelector>> {
    let mut compaction_selectors: HashMap<compact_task::TaskType, Box<dyn CompactionSelector>> =
        HashMap::default();
    compaction_selectors.insert(
        compact_task::TaskType::Dynamic,
        Box::<DynamicLevelSelector>::default(),
    );
    compaction_selectors.insert(
        compact_task::TaskType::SpaceReclaim,
        Box::<SpaceReclaimCompactionSelector>::default(),
    );
    compaction_selectors.insert(
        compact_task::TaskType::Ttl,
        Box::<TtlCompactionSelector>::default(),
    );
    compaction_selectors.insert(
        compact_task::TaskType::Tombstone,
        Box::<TombstoneCompactionSelector>::default(),
    );
    compaction_selectors
}

type CompactionRequestChannelItem = (CompactionGroupId, compact_task::TaskType);
use risingwave_hummock_sdk::table_watermark::TableWatermarks;
use risingwave_hummock_sdk::version::HummockVersion;
use tokio::sync::mpsc::error::SendError;

use super::compaction::CompactionSelector;
use crate::hummock::manager::checkpoint::HummockVersionCheckpoint;
use crate::hummock::sequence::next_sstable_object_id;

#[derive(Debug, Default)]
pub struct CompactionState {
    scheduled: Mutex<HashSet<(CompactionGroupId, compact_task::TaskType)>>,
}

impl CompactionState {
    pub fn new() -> Self {
        Self {
            scheduled: Default::default(),
        }
    }

    /// Enqueues only if the target is not yet in queue.
    pub fn try_sched_compaction(
        &self,
        compaction_group: CompactionGroupId,
        task_type: TaskType,
    ) -> std::result::Result<bool, SendError<CompactionRequestChannelItem>> {
        let mut guard = self.scheduled.lock();
        let key = (compaction_group, task_type);
        if guard.contains(&key) {
            return Ok(false);
        }
        guard.insert(key);
        Ok(true)
    }

    pub fn unschedule(
        &self,
        compaction_group: CompactionGroupId,
        task_type: compact_task::TaskType,
    ) {
        self.scheduled.lock().remove(&(compaction_group, task_type));
    }

    pub fn auto_pick_type(&self, group: CompactionGroupId) -> Option<TaskType> {
        let guard = self.scheduled.lock();
        if guard.contains(&(group, compact_task::TaskType::Dynamic)) {
            Some(compact_task::TaskType::Dynamic)
        } else if guard.contains(&(group, compact_task::TaskType::SpaceReclaim)) {
            Some(compact_task::TaskType::SpaceReclaim)
        } else if guard.contains(&(group, compact_task::TaskType::Ttl)) {
            Some(compact_task::TaskType::Ttl)
        } else if guard.contains(&(group, compact_task::TaskType::Tombstone)) {
            Some(compact_task::TaskType::Tombstone)
        } else {
            None
        }
    }
}<|MERGE_RESOLUTION|>--- conflicted
+++ resolved
@@ -1025,6 +1025,7 @@
                         .collect(),
                     current_epoch_time: Epoch::now().0,
                     compaction_filter_mask: group_config.compaction_config.compaction_filter_mask,
+                    enable_sst_vnode_bitmap: false,
                     target_sub_level_id: compact_task.input.target_sub_level_id,
                     task_type: compact_task.compaction_task_type as i32,
                     split_weight_by_vnode: vnode_partition_count,
@@ -1094,6 +1095,7 @@
                         .retain(|table_id, _| compact_task.existing_table_ids.contains(table_id));
                     compact_task.table_watermarks = current_version
                         .safe_epoch_table_watermarks(&compact_task.existing_table_ids);
+                    compact_task.enable_sst_vnode_bitmap = self.env.opts.enable_sst_vnode_bitmap;
 
                     if self.env.opts.enable_dropped_column_reclaim {
                         // TODO: get all table schemas for all tables in once call to avoid acquiring lock and await.
@@ -1114,29 +1116,6 @@
                         };
                     }
 
-<<<<<<< HEAD
-                    None
-                })
-                .collect();
-            compact_task.current_epoch_time = Epoch::now().0;
-            compact_task.compaction_filter_mask =
-                group_config.compaction_config.compaction_filter_mask;
-            compact_task.enable_sst_vnode_bitmap = self.env.opts.enable_sst_vnode_bitmap;
-            table_to_vnode_partition
-                .retain(|table_id, _| compact_task.existing_table_ids.contains(table_id));
-
-            compact_task.table_vnode_partition = table_to_vnode_partition;
-
-            let mut compact_task_assignment =
-                BTreeMapTransaction::new(&mut compaction.compact_task_assignment);
-            compact_task_assignment.insert(
-                compact_task.task_id,
-                CompactTaskAssignment {
-                    compact_task: Some(compact_task.clone()),
-                    context_id: META_NODE_ID, // deprecated
-                },
-            );
-=======
                     compact_task_assignment.insert(
                         compact_task.task_id,
                         CompactTaskAssignment {
@@ -1148,7 +1127,6 @@
                     pick_tasks.push(compact_task);
                     break;
                 }
->>>>>>> accec497
 
                 stats.report_to_metrics(compaction_group_id, self.metrics.as_ref());
                 stats = LocalSelectorStatistic::default();
