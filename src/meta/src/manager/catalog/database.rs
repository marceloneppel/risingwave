--- conflicted
+++ resolved
@@ -30,11 +30,7 @@
     ConnectionId, DatabaseId, FunctionId, RelationId, SchemaId, SinkId, SourceId, SubscriptionId,
     ViewId,
 };
-<<<<<<< HEAD
-use crate::manager::{IndexId, MetaSrvEnv, TableId};
-=======
 use crate::manager::{IndexId, MetaSrvEnv, TableId, UserId};
->>>>>>> 34d31aa6
 use crate::model::MetadataModel;
 use crate::{MetaError, MetaResult};
 
