// Copyright 2023 RisingWave Labs
//
// Licensed under the Apache License, Version 2.0 (the "License");
// you may not use this file except in compliance with the License.
// You may obtain a copy of the License at
//
//     http://www.apache.org/licenses/LICENSE-2.0
//
// Unless required by applicable law or agreed to in writing, software
// distributed under the License is distributed on an "AS IS" BASIS,
// WITHOUT WARRANTIES OR CONDITIONS OF ANY KIND, either express or implied.
// See the License for the specific language governing permissions and
// limitations under the License.

use std::ops::Deref;
use std::sync::Arc;

use risingwave_common::config::{CompactionConfig, DefaultParallelism};
use risingwave_meta_model_v2::prelude::Cluster;
use risingwave_pb::meta::SystemParams;
use risingwave_rpc_client::{ConnectorClient, StreamClientPool, StreamClientPoolRef};
use sea_orm::EntityTrait;

use super::{SystemParamsManager, SystemParamsManagerRef};
use crate::controller::system_param::{SystemParamsController, SystemParamsControllerRef};
use crate::controller::SqlMetaStore;
use crate::manager::{
    IdGeneratorManager, IdGeneratorManagerRef, IdleManager, IdleManagerRef, NotificationManager,
    NotificationManagerRef,
};
use crate::model::ClusterId;
use crate::storage::MetaStoreRef;
#[cfg(any(test, feature = "test"))]
use crate::storage::{MemStore, MetaStoreBoxExt};
use crate::MetaResult;

/// [`MetaSrvEnv`] is the global environment in Meta service. The instance will be shared by all
/// kind of managers inside Meta.
#[derive(Clone)]
pub struct MetaSrvEnv {
    /// id generator manager.
    id_gen_manager: IdGeneratorManagerRef,

    /// meta store.
    meta_store: MetaStoreRef,

    /// sql meta store.
    meta_store_sql: Option<SqlMetaStore>,

    /// notification manager.
    notification_manager: NotificationManagerRef,

    /// stream client pool memorization.
    stream_client_pool: StreamClientPoolRef,

    /// idle status manager.
    idle_manager: IdleManagerRef,

    /// system param manager.
    system_params_manager: SystemParamsManagerRef,

    /// system param controller.
    system_params_controller: Option<SystemParamsControllerRef>,

    /// Unique identifier of the cluster.
    cluster_id: ClusterId,

    /// Whether the cluster is launched for the first time.
    cluster_first_launch: bool,

    /// Client to connector node. `None` if endpoint unspecified or unable to connect.
    connector_client: Option<ConnectorClient>,

    /// options read by all services
    pub opts: Arc<MetaOpts>,
}

/// Options shared by all meta service instances
#[derive(Clone)]
pub struct MetaOpts {
    /// Whether to enable the recovery of the cluster. If disabled, the meta service will exit on
    /// abnormal cases.
    pub enable_recovery: bool,
    /// Whether to enable the scale-in feature when compute-node is removed.
    pub enable_scale_in_when_recovery: bool,
    /// The maximum number of barriers in-flight in the compute nodes.
    pub in_flight_barrier_nums: usize,
    /// After specified seconds of idle (no mview or flush), the process will be exited.
    /// 0 for infinite, process will never be exited due to long idle time.
    pub max_idle_ms: u64,
    /// Whether run in compaction detection test mode
    pub compaction_deterministic_test: bool,
    /// Default parallelism of units for all streaming jobs.
    pub default_parallelism: DefaultParallelism,

    /// Interval of invoking a vacuum job, to remove stale metadata from meta store and objects
    /// from object store.
    pub vacuum_interval_sec: u64,
    /// The spin interval inside a vacuum job. It avoids the vacuum job monopolizing resources of
    /// meta node.
    pub vacuum_spin_interval_ms: u64,
    /// Interval of hummock version checkpoint.
    pub hummock_version_checkpoint_interval_sec: u64,
    /// The minimum delta log number a new checkpoint should compact, otherwise the checkpoint
    /// attempt is rejected. Greater value reduces object store IO, meanwhile it results in
    /// more loss of in memory `HummockVersionCheckpoint::stale_objects` state when meta node is
    /// restarted.
    pub min_delta_log_num_for_hummock_version_checkpoint: u64,
    /// Objects within `min_sst_retention_time_sec` won't be deleted by hummock full GC, even they
    /// are dangling.
    pub min_sst_retention_time_sec: u64,
    /// Interval of automatic hummock full GC.
    pub full_gc_interval_sec: u64,
    /// The spin interval when collecting global GC watermark in hummock
    pub collect_gc_watermark_spin_interval_sec: u64,
    /// Enable sanity check when SSTs are committed
    pub enable_committed_sst_sanity_check: bool,
    /// Schedule compaction for all compaction groups with this interval.
    pub periodic_compaction_interval_sec: u64,
    /// Interval of reporting the number of nodes in the cluster.
    pub node_num_monitor_interval_sec: u64,

    /// The prometheus endpoint for dashboard service.
    pub prometheus_endpoint: Option<String>,

    /// The VPC id of the cluster.
    pub vpc_id: Option<String>,

    /// A usable security group id to assign to a vpc endpoint
    pub security_group_id: Option<String>,

    /// Endpoint of the connector node, there will be a sidecar connector node
    /// colocated with Meta node in the cloud environment
    pub connector_rpc_endpoint: Option<String>,

    /// Default tag for the endpoint created when creating a privatelink connection.
    /// Will be appended to the tags specified in the `tags` field in with clause in `create
    /// connection`.
    pub privatelink_endpoint_default_tags: Option<Vec<(String, String)>>,

    /// Schedule space_reclaim_compaction for all compaction groups with this interval.
    pub periodic_space_reclaim_compaction_interval_sec: u64,

    /// telemetry enabled in config file or not
    pub telemetry_enabled: bool,
    /// Schedule ttl_reclaim_compaction for all compaction groups with this interval.
    pub periodic_ttl_reclaim_compaction_interval_sec: u64,

    /// Schedule tombstone_reclaim_compaction for all compaction groups with this interval.
    pub periodic_tombstone_reclaim_compaction_interval_sec: u64,

    /// Schedule split_compaction_group for all compaction groups with this interval.
    pub periodic_split_compact_group_interval_sec: u64,

    /// The size limit to split a large compaction group.
    pub split_group_size_limit: u64,
    /// The size limit to move a state-table to other group.
    pub min_table_split_size: u64,

    /// Whether config object storage bucket lifecycle to purge stale data.
    pub do_not_config_object_storage_lifecycle: bool,

    pub partition_vnode_count: u32,

    /// threshold of high write throughput of state-table, unit: B/sec
    pub table_write_throughput_threshold: u64,
    /// threshold of low write throughput of state-table, unit: B/sec
    pub min_table_split_write_throughput: u64,

    pub compaction_task_max_heartbeat_interval_secs: u64,
    pub compaction_config: Option<CompactionConfig>,
<<<<<<< HEAD

    pub enable_sst_vnode_bitmap: bool,
=======
    pub advertise_addr: String,
>>>>>>> bcf75793
}

impl MetaOpts {
    /// Default opts for testing. Some tests need `enable_recovery=true`
    pub fn test(enable_recovery: bool) -> Self {
        Self {
            enable_recovery,
            enable_scale_in_when_recovery: false,
            in_flight_barrier_nums: 40,
            max_idle_ms: 0,
            compaction_deterministic_test: false,
            default_parallelism: DefaultParallelism::Full,
            vacuum_interval_sec: 30,
            vacuum_spin_interval_ms: 0,
            hummock_version_checkpoint_interval_sec: 30,
            min_delta_log_num_for_hummock_version_checkpoint: 1,
            min_sst_retention_time_sec: 3600 * 24 * 7,
            full_gc_interval_sec: 3600 * 24 * 7,
            collect_gc_watermark_spin_interval_sec: 5,
            enable_committed_sst_sanity_check: false,
            periodic_compaction_interval_sec: 60,
            node_num_monitor_interval_sec: 10,
            prometheus_endpoint: None,
            vpc_id: None,
            security_group_id: None,
            connector_rpc_endpoint: None,
            privatelink_endpoint_default_tags: None,
            periodic_space_reclaim_compaction_interval_sec: 60,
            telemetry_enabled: false,
            periodic_ttl_reclaim_compaction_interval_sec: 60,
            periodic_tombstone_reclaim_compaction_interval_sec: 60,
            periodic_split_compact_group_interval_sec: 60,
            split_group_size_limit: 5 * 1024 * 1024 * 1024,
            min_table_split_size: 2 * 1024 * 1024 * 1024,
            table_write_throughput_threshold: 128 * 1024 * 1024,
            min_table_split_write_throughput: 64 * 1024 * 1024,
            do_not_config_object_storage_lifecycle: true,
            partition_vnode_count: 32,
            compaction_task_max_heartbeat_interval_secs: 0,
            compaction_config: None,
<<<<<<< HEAD
            enable_sst_vnode_bitmap: false,
=======
            advertise_addr: "".to_string(),
>>>>>>> bcf75793
        }
    }
}

impl MetaSrvEnv {
    pub async fn new(
        opts: MetaOpts,
        init_system_params: SystemParams,
        meta_store: MetaStoreRef,
        meta_store_sql: Option<SqlMetaStore>,
    ) -> MetaResult<Self> {
        // change to sync after refactor `IdGeneratorManager::new` sync.
        let id_gen_manager = Arc::new(IdGeneratorManager::new(meta_store.clone()).await);
        let stream_client_pool = Arc::new(StreamClientPool::default());
        let notification_manager = Arc::new(NotificationManager::new(meta_store.clone()).await);
        let idle_manager = Arc::new(IdleManager::new(opts.max_idle_ms));
        let (mut cluster_id, cluster_first_launch) =
            if let Some(id) = ClusterId::from_meta_store(&meta_store).await? {
                (id, false)
            } else {
                (ClusterId::new(), true)
            };
        let system_params_manager = Arc::new(
            SystemParamsManager::new(
                meta_store.clone(),
                notification_manager.clone(),
                init_system_params.clone(),
                cluster_first_launch,
            )
            .await?,
        );
        // TODO: remove `cluster_first_launch` and check equality of cluster id stored in hummock to
        // make sure the data dir of hummock is not used by another cluster.
        let system_params_controller = match &meta_store_sql {
            Some(store) => {
                cluster_id = Cluster::find()
                    .one(&store.conn)
                    .await?
                    .map(|c| c.cluster_id.to_string().into())
                    .unwrap();
                Some(Arc::new(
                    SystemParamsController::new(
                        store.clone(),
                        notification_manager.clone(),
                        init_system_params,
                    )
                    .await?,
                ))
            }
            None => None,
        };

        let connector_client = ConnectorClient::try_new(opts.connector_rpc_endpoint.as_ref()).await;

        Ok(Self {
            id_gen_manager,
            meta_store,
            meta_store_sql,
            notification_manager,
            stream_client_pool,
            idle_manager,
            system_params_manager,
            system_params_controller,
            cluster_id,
            cluster_first_launch,
            connector_client,
            opts: opts.into(),
        })
    }

    pub fn meta_store_ref(&self) -> MetaStoreRef {
        self.meta_store.clone()
    }

    pub fn meta_store(&self) -> &MetaStoreRef {
        &self.meta_store
    }

    pub fn sql_meta_store(&self) -> Option<SqlMetaStore> {
        self.meta_store_sql.clone()
    }

    pub fn id_gen_manager_ref(&self) -> IdGeneratorManagerRef {
        self.id_gen_manager.clone()
    }

    pub fn id_gen_manager(&self) -> &IdGeneratorManager {
        self.id_gen_manager.deref()
    }

    pub fn notification_manager_ref(&self) -> NotificationManagerRef {
        self.notification_manager.clone()
    }

    pub fn notification_manager(&self) -> &NotificationManager {
        self.notification_manager.deref()
    }

    pub fn idle_manager_ref(&self) -> IdleManagerRef {
        self.idle_manager.clone()
    }

    pub fn idle_manager(&self) -> &IdleManager {
        self.idle_manager.deref()
    }

    pub fn system_params_manager_ref(&self) -> SystemParamsManagerRef {
        self.system_params_manager.clone()
    }

    pub fn system_params_manager(&self) -> &SystemParamsManager {
        self.system_params_manager.deref()
    }

    pub fn system_params_controller_ref(&self) -> Option<SystemParamsControllerRef> {
        self.system_params_controller.clone()
    }

    pub fn system_params_controller(&self) -> Option<&SystemParamsControllerRef> {
        self.system_params_controller.as_ref()
    }

    pub fn stream_client_pool_ref(&self) -> StreamClientPoolRef {
        self.stream_client_pool.clone()
    }

    pub fn stream_client_pool(&self) -> &StreamClientPool {
        self.stream_client_pool.deref()
    }

    pub fn cluster_id(&self) -> &ClusterId {
        &self.cluster_id
    }

    pub fn cluster_first_launch(&self) -> bool {
        self.cluster_first_launch
    }

    pub fn connector_client(&self) -> Option<ConnectorClient> {
        self.connector_client.clone()
    }
}

#[cfg(any(test, feature = "test"))]
impl MetaSrvEnv {
    // Instance for test.
    pub async fn for_test() -> Self {
        Self::for_test_opts(MetaOpts::test(false).into()).await
    }

    pub async fn for_test_opts(opts: Arc<MetaOpts>) -> Self {
        // change to sync after refactor `IdGeneratorManager::new` sync.
        let meta_store = MemStore::default().into_ref();
        #[cfg(madsim)]
        let meta_store_sql: Option<SqlMetaStore> = None;
        #[cfg(not(madsim))]
        let meta_store_sql = Some(SqlMetaStore::for_test().await);

        let id_gen_manager = Arc::new(IdGeneratorManager::new(meta_store.clone()).await);
        let notification_manager = Arc::new(NotificationManager::new(meta_store.clone()).await);
        let stream_client_pool = Arc::new(StreamClientPool::default());
        let idle_manager = Arc::new(IdleManager::disabled());
        let (cluster_id, cluster_first_launch) = (ClusterId::new(), true);
        let system_params_manager = Arc::new(
            SystemParamsManager::new(
                meta_store.clone(),
                notification_manager.clone(),
                risingwave_common::system_param::system_params_for_test(),
                true,
            )
            .await
            .unwrap(),
        );
        let system_params_controller = if let Some(store) = &meta_store_sql {
            Some(Arc::new(
                SystemParamsController::new(
                    store.clone(),
                    notification_manager.clone(),
                    risingwave_common::system_param::system_params_for_test(),
                )
                .await
                .unwrap(),
            ))
        } else {
            None
        };

        Self {
            id_gen_manager,
            meta_store,
            meta_store_sql,
            notification_manager,
            stream_client_pool,
            idle_manager,
            system_params_manager,
            system_params_controller,
            cluster_id,
            cluster_first_launch,
            connector_client: None,
            opts,
        }
    }
}<|MERGE_RESOLUTION|>--- conflicted
+++ resolved
@@ -169,12 +169,9 @@
 
     pub compaction_task_max_heartbeat_interval_secs: u64,
     pub compaction_config: Option<CompactionConfig>,
-<<<<<<< HEAD
 
     pub enable_sst_vnode_bitmap: bool,
-=======
     pub advertise_addr: String,
->>>>>>> bcf75793
 }
 
 impl MetaOpts {
@@ -215,11 +212,8 @@
             partition_vnode_count: 32,
             compaction_task_max_heartbeat_interval_secs: 0,
             compaction_config: None,
-<<<<<<< HEAD
             enable_sst_vnode_bitmap: false,
-=======
             advertise_addr: "".to_string(),
->>>>>>> bcf75793
         }
     }
 }
