--- conflicted
+++ resolved
@@ -285,7 +285,8 @@
         }
     }
 
-    /// Whether the barrier(checkpoint = true) should be injected. If true, reset `num_distance_checkpoint`
+    /// Whether the barrier(checkpoint = true) should be injected. If true, reset
+    /// `num_distance_checkpoint`
     fn try_get_checkpoint(&mut self) -> bool {
         if self.num_distance_checkpoint == 0 {
             self.num_distance_checkpoint = self.checkpoint_frequency;
@@ -759,12 +760,8 @@
                     mutation,
                     // TODO(chi): add distributed tracing
                     span: vec![],
-<<<<<<< HEAD
                     checkpoint: command_context.checkpoint,
-=======
-                    checkpoint: true,
                     passed_actors: vec![],
->>>>>>> 7d7e1415
                 };
                 async move {
                     let client = self.env.stream_client_pool().get(node).await?;
@@ -923,19 +920,23 @@
                 let command_ctx = node.command_ctx.clone();
 
                 // Notify about collected without checkpoint.
-                notifiers.iter_mut().for_each(Notifier::notify_collected_no_checkpoint);
+                notifiers
+                    .iter_mut()
+                    .for_each(Notifier::notify_collected_no_checkpoint);
                 // Save rx about collected with checkpoint to wait a barrier(checkpoint = true)
                 let collect_notifiers_checkpoint = notifiers
                     .iter_mut()
-                    .map(|notifier| {
-                        notifier.take_collected_checkpoint()
-                    })
+                    .map(|notifier| notifier.take_collected_checkpoint())
                     .collect_vec();
 
                 // Save Notify about finished to wait a barrier(checkpoint = true)
                 let actors_to_finish = command_ctx.actors_to_track();
                 let mut finish_notifiers = vec![];
-                finish_notifiers.push(tracker.add(command_ctx.curr_epoch, actors_to_finish, notifiers));
+                finish_notifiers.push(tracker.add(
+                    command_ctx.curr_epoch,
+                    actors_to_finish,
+                    notifiers,
+                ));
 
                 for progress in resps.iter().flat_map(|r| r.create_mview_progress.clone()) {
                     if let Some(notifier) = tracker.update(&progress) {
@@ -944,8 +945,11 @@
                 }
                 let finish_notifiers = finish_notifiers.into_iter().flatten().collect_vec();
 
-                // If we need to wait for a barrier (checkpoint) to post-process, we will inject checkpoint in next barrier.
-                if (!finish_notifiers.is_empty() || !collect_notifiers_checkpoint.is_empty()) && *checkpoint {
+                // If we need to wait for a barrier (checkpoint) to post-process, we will inject
+                // checkpoint in next barrier.
+                if (!finish_notifiers.is_empty() || !collect_notifiers_checkpoint.is_empty())
+                    && *checkpoint
+                {
                     checkpoint_control.inject_checkpoint_in_next_barrier();
                 }
 
@@ -971,7 +975,7 @@
                     }
                     while let Some(CheckpointPost {
                         command_contexts,
-                                       collect_notifiers_checkpoint
+                        collect_notifiers_checkpoint,
                         finish_notifiers,
                     }) = uncommitted_messages.uncommitted_checkpoint_post.pop_back()
                     {
