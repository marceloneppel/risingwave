// Copyright 2023 RisingWave Labs
//
// Licensed under the Apache License, Version 2.0 (the "License");
// you may not use this file except in compliance with the License.
// You may obtain a copy of the License at
//
//     http://www.apache.org/licenses/LICENSE-2.0
//
// Unless required by applicable law or agreed to in writing, software
// distributed under the License is distributed on an "AS IS" BASIS,
// WITHOUT WARRANTIES OR CONDITIONS OF ANY KIND, either express or implied.
// See the License for the specific language governing permissions and
// limitations under the License.

use std::collections::{BTreeSet, HashMap, HashSet};
use std::sync::Arc;
use std::time::{Duration, Instant};

use anyhow::anyhow;
use futures::future::try_join_all;
use futures::stream::FuturesUnordered;
use futures::TryStreamExt;
use itertools::Itertools;
use risingwave_common::catalog::TableId;
use risingwave_hummock_sdk::compaction_group::StateTableId;
use risingwave_pb::common::ActorInfo;
use risingwave_pb::meta::get_reschedule_plan_request::{PbWorkerChanges, StableResizePolicy};
use risingwave_pb::meta::PausedReason;
use risingwave_pb::stream_plan::barrier::BarrierKind;
use risingwave_pb::stream_plan::barrier_mutation::Mutation;
use risingwave_pb::stream_plan::AddMutation;
use risingwave_pb::stream_service::{
    BroadcastActorInfoTableRequest, BuildActorsRequest, ForceStopActorsRequest, UpdateActorsRequest,
};
use tokio::sync::oneshot;
use tokio_retry::strategy::{jitter, ExponentialBackoff};
use tracing::{debug, warn, Instrument};
use uuid::Uuid;

use super::TracedEpoch;
use crate::barrier::command::CommandContext;
use crate::barrier::info::BarrierActorInfo;
use crate::barrier::notifier::Notifier;
use crate::barrier::progress::CreateMviewProgressTracker;
use crate::barrier::{CheckpointControl, Command, GlobalBarrierManager};
use crate::controller::catalog::ReleaseContext;
use crate::manager::{MetadataManager, WorkerId};
use crate::model::{ActorId, BarrierManagerState, MetadataModel, MigrationPlan, TableFragments};
use crate::stream::{build_actor_connector_splits, RescheduleOptions};
use crate::MetaResult;

impl GlobalBarrierManager {
    // Retry base interval in milliseconds.
    const RECOVERY_RETRY_BASE_INTERVAL: u64 = 20;
    // Retry max interval.
    const RECOVERY_RETRY_MAX_INTERVAL: Duration = Duration::from_secs(5);

    #[inline(always)]
    /// Initialize a retry strategy for operation in recovery.
    fn get_retry_strategy() -> impl Iterator<Item = Duration> {
        ExponentialBackoff::from_millis(Self::RECOVERY_RETRY_BASE_INTERVAL)
            .max_delay(Self::RECOVERY_RETRY_MAX_INTERVAL)
            .map(jitter)
    }

    async fn resolve_actor_info_for_recovery(&self) -> BarrierActorInfo {
        self.resolve_actor_info(
            &mut CheckpointControl::new(self.metrics.clone()),
            &Command::barrier(),
        )
        .await
    }

    /// Clean catalogs for creating streaming jobs that are in foreground mode or table fragments not persisted.
    async fn clean_dirty_streaming_jobs(&self) -> MetaResult<()> {
        match &self.metadata_manager {
            MetadataManager::V1(mgr) => {
                // Please look at `CatalogManager::clean_dirty_tables` for more details.
                mgr.catalog_manager
                    .clean_dirty_tables(mgr.fragment_manager.clone())
                    .await?;

                // Clean dirty fragments.
                let stream_job_ids = mgr.catalog_manager.list_stream_job_ids().await?;
                let to_drop_table_fragments = mgr
                    .fragment_manager
                    .list_dirty_table_fragments(|tf| {
                        !stream_job_ids.contains(&tf.table_id().table_id)
                    })
                    .await;
                let to_drop_streaming_ids = to_drop_table_fragments
                    .iter()
                    .map(|t| t.table_id())
                    .collect();
                debug!("clean dirty table fragments: {:?}", to_drop_streaming_ids);

                mgr.fragment_manager
                    .drop_table_fragments_vec(&to_drop_streaming_ids)
                    .await?;

                // unregister compaction group for dirty table fragments.
                self.hummock_manager
                    .unregister_table_fragments_vec(&to_drop_table_fragments)
                    .await;

                // clean up source connector dirty changes.
                self.source_manager
                    .drop_source_change(&to_drop_table_fragments)
                    .await;
            }
            MetadataManager::V2(mgr) => {
                let ReleaseContext {
                    state_table_ids,
                    source_ids,
                    ..
                } = mgr
                    .catalog_controller
                    .clean_foreground_creating_jobs()
                    .await?;

                // unregister compaction group for cleaned state tables.
                self.hummock_manager
                    .unregister_table_ids_fail_fast(
                        &state_table_ids
                            .into_iter()
                            .map(|id| id as StateTableId)
                            .collect_vec(),
                    )
                    .await;

                // unregister cleaned sources.
                self.source_manager
                    .unregister_sources(source_ids.into_iter().map(|id| id as u32).collect())
                    .await;
            }
        }

        Ok(())
    }

    async fn recover_background_mv_progress(&self) -> MetaResult<()> {
        match &self.metadata_manager {
            MetadataManager::V1(_) => self.recover_background_mv_progress_v1().await,
            MetadataManager::V2(_) => self.recover_background_mv_progress_v2().await,
        }
    }

    async fn recover_background_mv_progress_v1(&self) -> MetaResult<()> {
        let MetadataManager::V1(mgr) = &self.metadata_manager else {
            unreachable!()
        };
        let mviews = mgr.catalog_manager.list_creating_background_mvs().await;
        let creating_mview_ids = mviews.iter().map(|m| TableId::new(m.id)).collect_vec();
        let mview_definitions = mviews
            .into_iter()
            .map(|m| (TableId::new(m.id), m.definition))
            .collect::<HashMap<_, _>>();

        let mut senders = HashMap::new();
        let mut receivers = Vec::new();
        for table_id in creating_mview_ids.iter().copied() {
            let (finished_tx, finished_rx) = oneshot::channel();
            senders.insert(
                table_id,
                Notifier {
                    finished: Some(finished_tx),
                    ..Default::default()
                },
            );

            let fragments = mgr
                .fragment_manager
                .select_table_fragments_by_table_id(&table_id)
                .await?;
            let internal_table_ids = fragments.internal_table_ids();
            let internal_tables = mgr.catalog_manager.get_tables(&internal_table_ids).await;
            let table = mgr.catalog_manager.get_tables(&[table_id.table_id]).await;
            assert_eq!(table.len(), 1, "should only have 1 materialized table");
            let table = table.into_iter().next().unwrap();
            receivers.push((table, internal_tables, finished_rx));
        }

        let table_map = mgr
            .fragment_manager
            .get_table_id_stream_scan_actor_mapping(&creating_mview_ids)
            .await;
        let table_fragment_map = mgr
            .fragment_manager
            .get_table_id_table_fragment_map(&creating_mview_ids)
            .await?;
        let upstream_mv_counts = mgr
            .fragment_manager
            .get_upstream_relation_counts(&creating_mview_ids)
            .await;
        let version_stats = self.hummock_manager.get_version_stats().await;
        // If failed, enter recovery mode.
        {
            let mut tracker = self.tracker.lock().await;
            *tracker = CreateMviewProgressTracker::recover(
                table_map.into(),
                upstream_mv_counts.into(),
                mview_definitions.into(),
                version_stats,
                senders.into(),
                table_fragment_map.into(),
                self.metadata_manager.clone(),
            );
        }
        for (table, internal_tables, finished) in receivers {
            let catalog_manager = mgr.catalog_manager.clone();
            tokio::spawn(async move {
                let res: MetaResult<()> = try {
                    tracing::debug!("recovering stream job {}", table.id);
                    finished
                        .await
                        .map_err(|e| anyhow!("failed to finish command: {}", e))?;

                    tracing::debug!("finished stream job {}", table.id);
                    // Once notified that job is finished we need to notify frontend.
                    // and mark catalog as created and commit to meta.
                    // both of these are done by catalog manager.
                    catalog_manager
                        .finish_create_table_procedure(internal_tables, table.clone())
                        .await?;
                    tracing::debug!("notified frontend for stream job {}", table.id);
                };
                if let Err(e) = res.as_ref() {
                    tracing::error!(
                        "stream job {} interrupted, will retry after recovery: {e:?}",
                        table.id
                    );
                    // NOTE(kwannoel): We should not cleanup stream jobs,
                    // we don't know if it's just due to CN killed,
                    // or the job has actually failed.
                    // Users have to manually cancel the stream jobs,
                    // if they want to clean it.
                }
            });
        }
        Ok(())
    }

    async fn recover_background_mv_progress_v2(&self) -> MetaResult<()> {
        let MetadataManager::V2(mgr) = &self.metadata_manager else {
            unreachable!()
        };
        let mviews = mgr
            .catalog_controller
            .list_background_creating_mviews()
            .await?;

        let mut senders = HashMap::new();
        let mut receivers = Vec::new();
        let mut table_fragment_map = HashMap::new();
        let mut mview_definitions = HashMap::new();
        let mut upstream_mv_counts = HashMap::new();
        for mview in &mviews {
            let (finished_tx, finished_rx) = oneshot::channel();
            let table_id = TableId::new(mview.table_id as _);
            senders.insert(
                table_id,
                Notifier {
                    finished: Some(finished_tx),
                    ..Default::default()
                },
            );

            let table_fragments = mgr
                .catalog_controller
                .get_job_fragments_by_id(mview.table_id)
                .await?;
            let table_fragments = TableFragments::from_protobuf(table_fragments);
            upstream_mv_counts.insert(table_id, table_fragments.dependent_table_ids());
            table_fragment_map.insert(table_id, table_fragments);
            mview_definitions.insert(table_id, mview.definition.clone());
            receivers.push((mview.table_id, finished_rx));
        }

        let table_map: HashMap<TableId, HashSet<ActorId>> = table_fragment_map
            .iter()
            .map(|(id, tf)| (*id, tf.actor_ids().into_iter().collect()))
            .collect();
        let version_stats = self.hummock_manager.get_version_stats().await;
        // If failed, enter recovery mode.
        {
            let mut tracker = self.tracker.lock().await;
            *tracker = CreateMviewProgressTracker::recover(
                table_map.into(),
                upstream_mv_counts.into(),
                mview_definitions.into(),
                version_stats,
                senders.into(),
                table_fragment_map.into(),
                self.metadata_manager.clone(),
            );
        }
        for (id, finished) in receivers {
            let catalog_controller = mgr.catalog_controller.clone();
            tokio::spawn(async move {
                let res: MetaResult<()> = try {
                    tracing::debug!("recovering stream job {}", id);
                    finished
                        .await
                        .map_err(|e| anyhow!("failed to finish command: {}", e))?;
                    tracing::debug!("finished stream job {}", id);
                    catalog_controller.finish_streaming_job(id).await?;
                };
                if let Err(e) = &res {
                    tracing::error!(
                        "stream job {} interrupted, will retry after recovery: {e:?}",
                        id
                    );
                    // NOTE(kwannoel): We should not cleanup stream jobs,
                    // we don't know if it's just due to CN killed,
                    // or the job has actually failed.
                    // Users have to manually cancel the stream jobs,
                    // if they want to clean it.
                }
            });
        }

        Ok(())
    }

    /// Recovery the whole cluster from the latest epoch.
    ///
    /// If `paused_reason` is `Some`, all data sources (including connectors and DMLs) will be
    /// immediately paused after recovery, until the user manually resume them either by restarting
    /// the cluster or `risectl` command. Used for debugging purpose.
    ///
    /// Returns the new state of the barrier manager after recovery.
    pub async fn recovery(
        &self,
        prev_epoch: TracedEpoch,
        paused_reason: Option<PausedReason>,
    ) -> BarrierManagerState {
        // Mark blocked and abort buffered schedules, they might be dirty already.
        self.scheduled_barriers
            .abort_and_mark_blocked("cluster is under recovering")
            .await;

        tracing::info!("recovery start!");
        self.clean_dirty_streaming_jobs()
            .await
            .expect("clean dirty streaming jobs");

        self.sink_manager.reset().await;
        let retry_strategy = Self::get_retry_strategy();

        // Mview progress needs to be recovered.
        tracing::info!("recovering mview progress");
        self.recover_background_mv_progress()
            .await
            .expect("recover mview progress should not fail");
        tracing::info!("recovered mview progress");

        // We take retry into consideration because this is the latency user sees for a cluster to
        // get recovered.
        let recovery_timer = self.metrics.recovery_latency.start_timer();

        let state = tokio_retry::Retry::spawn(retry_strategy, || {
            async {
                let recovery_result: MetaResult<_> = try {
                    // This is a quick path to accelerate the process of dropping streaming jobs. Not that
                    // some table fragments might have been cleaned as dirty, but it's fine since the drop
                    // interface is idempotent.
                    if let MetadataManager::V1(mgr) = &self.metadata_manager {
                        let to_drop_tables =
                            self.scheduled_barriers.pre_apply_drop_scheduled().await;
                        mgr.fragment_manager
                            .drop_table_fragments_vec(&to_drop_tables)
                            .await?;
                    }

                    // Resolve actor info for recovery. If there's no actor to recover, most of the
                    // following steps will be no-op, while the compute nodes will still be reset.
                    let info = if self.env.opts.enable_scale_in_when_recovery {
                        let info = self.resolve_actor_info_for_recovery().await;
                        let scaled = self.scale_actors(&info).await.inspect_err(|err| {
                            warn!(err = ?err, "scale actors failed");
                        })?;
                        if scaled {
                            self.resolve_actor_info_for_recovery().await
                        } else {
                            info
                        }
                    } else {
                        // Migrate actors in expired CN to newly joined one.
                        self.migrate_actors().await.inspect_err(|err| {
                            warn!(err = ?err, "migrate actors failed");
                        })?
                    };

                    // Reset all compute nodes, stop and drop existing actors.
                    self.reset_compute_nodes(&info).await.inspect_err(|err| {
                        warn!(err = ?err, "reset compute nodes failed");
                    })?;

                    // update and build all actors.
                    self.update_actors(&info).await.inspect_err(|err| {
                        warn!(err = ?err, "update actors failed");
                    })?;
                    self.build_actors(&info).await.inspect_err(|err| {
                        warn!(err = ?err, "build_actors failed");
                    })?;

                    // get split assignments for all actors
                    let source_split_assignments = self.source_manager.list_assignments().await;
                    let command = Command::Plain(Some(Mutation::Add(AddMutation {
                        // Actors built during recovery is not treated as newly added actors.
                        actor_dispatchers: Default::default(),
                        added_actors: Default::default(),
                        actor_splits: build_actor_connector_splits(&source_split_assignments),
                        pause: paused_reason.is_some(),
                    })));

                    // Use a different `curr_epoch` for each recovery attempt.
                    let new_epoch = prev_epoch.next();

                    // Inject the `Initial` barrier to initialize all executors.
                    let command_ctx = Arc::new(CommandContext::new(
                        self.metadata_manager.clone(),
                        self.hummock_manager.clone(),
                        self.env.stream_client_pool_ref(),
                        info,
                        prev_epoch.clone(),
                        new_epoch.clone(),
                        paused_reason,
                        command,
                        BarrierKind::Initial,
                        self.source_manager.clone(),
                        self.scale_controller.clone(),
                        tracing::Span::current(), // recovery span
                    ));

                    #[cfg(not(all(test, feature = "failpoints")))]
                    {
                        use risingwave_common::util::epoch::INVALID_EPOCH;

                        let mce = self.hummock_manager.get_current_max_committed_epoch().await;

                        if mce != INVALID_EPOCH {
                            command_ctx.wait_epoch_commit(mce).await?;
                        }
                    }

                    let (barrier_complete_tx, mut barrier_complete_rx) =
                        tokio::sync::mpsc::unbounded_channel();
                    self.inject_barrier(command_ctx.clone(), &barrier_complete_tx)
                        .await;
                    let res = match barrier_complete_rx.recv().await.unwrap().result {
                        Ok(response) => {
                            if let Err(err) = command_ctx.post_collect().await {
                                warn!(err = ?err, "post_collect failed");
                                Err(err)
                            } else {
                                Ok((new_epoch.clone(), response))
                            }
                        }
                        Err(err) => {
                            warn!(err = ?err, "inject_barrier failed");
                            Err(err)
                        }
                    };
                    let (new_epoch, _) = res?;

                    BarrierManagerState::new(new_epoch, command_ctx.next_paused_reason())
                };
                if recovery_result.is_err() {
                    self.metrics.recovery_failure_cnt.inc();
                }
                recovery_result
            }
            .instrument(tracing::info_span!("recovery_attempt"))
        })
        .await
        .expect("Retry until recovery success.");

        recovery_timer.observe_duration();
        self.scheduled_barriers.mark_ready().await;

        tracing::info!(
            epoch = state.in_flight_prev_epoch().value().0,
            paused = ?state.paused_reason(),
            "recovery success"
        );

        state
    }

    /// Migrate actors in expired CNs to newly joined ones, return true if any actor is migrated.
    async fn migrate_actors(&self) -> MetaResult<BarrierActorInfo> {
        match &self.metadata_manager {
            MetadataManager::V1(_) => self.migrate_actors_v1().await,
            MetadataManager::V2(_) => self.migrate_actors_v2().await,
        }
    }

    async fn migrate_actors_v2(&self) -> MetaResult<BarrierActorInfo> {
        let MetadataManager::V2(mgr) = &self.metadata_manager else {
            unreachable!()
        };

        let all_inuse_parallel_units: HashSet<_> = mgr
            .catalog_controller
            .all_inuse_parallel_units()
            .await?
            .into_iter()
            .collect();
        let active_parallel_units: HashSet<_> = mgr
            .cluster_controller
            .list_active_parallel_units()
            .await?
            .into_iter()
            .map(|pu| pu.id as i32)
            .collect();

        let expired_parallel_units: BTreeSet<_> = all_inuse_parallel_units
            .difference(&active_parallel_units)
            .cloned()
            .collect();
        if expired_parallel_units.is_empty() {
            debug!("no expired parallel units, skipping.");
            let info = self.resolve_actor_info_for_recovery().await;
            return Ok(info);
        }

        debug!("start migrate actors.");
        let mut to_migrate_parallel_units = expired_parallel_units.into_iter().rev().collect_vec();
        debug!(
            "got to migrate parallel units {:#?}",
            to_migrate_parallel_units
        );
        let mut inuse_parallel_units: HashSet<_> = all_inuse_parallel_units
            .intersection(&active_parallel_units)
            .cloned()
            .collect();

        let start = Instant::now();
        let mut plan = HashMap::new();
        'discovery: while !to_migrate_parallel_units.is_empty() {
            let new_parallel_units = mgr
                .cluster_controller
                .list_active_parallel_units()
                .await?
                .into_iter()
                .map(|pu| pu.id as i32)
                .filter(|pu| !inuse_parallel_units.contains(pu))
                .collect_vec();
            if !new_parallel_units.is_empty() {
                debug!("new parallel units found: {:#?}", new_parallel_units);
                for target_parallel_unit in new_parallel_units {
                    if let Some(from) = to_migrate_parallel_units.pop() {
                        debug!(
                            "plan to migrate from parallel unit {} to {}",
                            from, target_parallel_unit
                        );
                        inuse_parallel_units.insert(target_parallel_unit);
                        plan.insert(from, target_parallel_unit);
                    } else {
                        break 'discovery;
                    }
                }
            }
            warn!(
                "waiting for new workers to join, elapsed: {}s",
                start.elapsed().as_secs()
            );
            // wait to get newly joined CN
            tokio::time::sleep(Duration::from_millis(100)).await;
        }

        mgr.catalog_controller.migrate_actors(plan).await?;

        debug!("migrate actors succeed.");
        let info = self.resolve_actor_info_for_recovery().await;
        Ok(info)
    }

    /// Migrate actors in expired CNs to newly joined ones, return true if any actor is migrated.
    async fn migrate_actors_v1(&self) -> MetaResult<BarrierActorInfo> {
        let MetadataManager::V1(mgr) = &self.metadata_manager else {
            unreachable!()
        };

        let info = self.resolve_actor_info_for_recovery().await;

        // 1. get expired workers.
        let expired_workers: HashSet<WorkerId> = info
            .actor_map
            .iter()
            .filter(|(&worker, actors)| !actors.is_empty() && !info.node_map.contains_key(&worker))
            .map(|(&worker, _)| worker)
            .collect();
        if expired_workers.is_empty() {
            debug!("no expired workers, skipping.");
            return Ok(info);
        }

        debug!("start migrate actors.");
        let migration_plan = self.generate_migration_plan(expired_workers).await?;
        // 2. start to migrate fragment one-by-one.
        mgr.fragment_manager
            .migrate_fragment_actors(&migration_plan)
            .await?;
        // 3. remove the migration plan.
        migration_plan.delete(self.env.meta_store()).await?;
        debug!("migrate actors succeed.");

        let info = self.resolve_actor_info_for_recovery().await;
        Ok(info)
    }

    async fn scale_actors(&self, info: &BarrierActorInfo) -> MetaResult<bool> {
        match &self.metadata_manager {
            MetadataManager::V1(_) => self.scale_actors_v1(info).await,
            MetadataManager::V2(_) => self.scale_actors_v2(info),
        }
    }

    fn scale_actors_v2(&self, _info: &BarrierActorInfo) -> MetaResult<bool> {
        let MetadataManager::V2(_mgr) = &self.metadata_manager else {
            unreachable!()
        };
        unimplemented!("implement auto-scale funcs in sql backend")
    }

    async fn scale_actors_v1(&self, info: &BarrierActorInfo) -> MetaResult<bool> {
        let MetadataManager::V1(mgr) = &self.metadata_manager else {
            unreachable!()
        };
        debug!("start scaling-in offline actors.");

        let expired_workers: HashSet<WorkerId> = info
            .actor_map
            .iter()
            .filter(|(&worker, actors)| !actors.is_empty() && !info.node_map.contains_key(&worker))
            .map(|(&worker, _)| worker)
            .collect();

        if expired_workers.is_empty() {
            debug!("no expired workers, skipping.");
            return Ok(false);
        }

        let all_worker_parallel_units = mgr.fragment_manager.all_worker_parallel_units().await;

        let expired_worker_parallel_units: HashMap<_, _> = all_worker_parallel_units
            .into_iter()
            .filter(|(worker, _)| expired_workers.contains(worker))
            .collect();

        let fragment_worker_changes = {
            let guard = mgr.fragment_manager.get_fragment_read_guard().await;
            let mut policy = HashMap::new();
            for table_fragments in guard.table_fragments().values() {
                for fragment_id in table_fragments.fragment_ids() {
                    policy.insert(
                        fragment_id,
                        PbWorkerChanges {
                            exclude_worker_ids: expired_workers.iter().cloned().collect(),
                            ..Default::default()
                        },
                    );
                }
            }
            policy
        };

        let plan = self
            .scale_controller
            .as_ref()
            .unwrap()
            .generate_stable_resize_plan(
                StableResizePolicy {
                    fragment_worker_changes,
                },
                Some(expired_worker_parallel_units),
            )
            .await?;

        let (reschedule_fragment, applied_reschedules) = self
            .scale_controller
            .as_ref()
            .unwrap()
            .prepare_reschedule_command(
                plan,
                RescheduleOptions {
                    resolve_no_shuffle_upstream: true,
                },
            )
            .await?;

        if let Err(e) = self
            .scale_controller
            .as_ref()
            .unwrap()
            .post_apply_reschedule(&reschedule_fragment)
            .await
        {
            tracing::error!(
                "failed to apply reschedule for offline scaling in recovery: {}",
                e.to_string()
            );

            mgr.fragment_manager
                .cancel_apply_reschedules(applied_reschedules)
                .await;

            return Err(e);
        }

        debug!("scaling-in actors succeed.");
        Ok(true)
    }

    /// This function will generate a migration plan, which includes the mapping for all expired and
    /// in-used parallel unit to a new one.
    async fn generate_migration_plan(
        &self,
        expired_workers: HashSet<WorkerId>,
    ) -> MetaResult<MigrationPlan> {
        let MetadataManager::V1(mgr) = &self.metadata_manager else {
            unreachable!()
        };

        let mut cached_plan = MigrationPlan::get(self.env.meta_store()).await?;

        let all_worker_parallel_units = mgr.fragment_manager.all_worker_parallel_units().await;

        let (expired_inuse_workers, inuse_workers): (Vec<_>, Vec<_>) = all_worker_parallel_units
            .into_iter()
            .partition(|(worker, _)| expired_workers.contains(worker));

        let mut to_migrate_parallel_units: BTreeSet<_> = expired_inuse_workers
            .into_iter()
            .flat_map(|(_, pu)| pu.into_iter())
            .collect();
        let mut inuse_parallel_units: HashSet<_> = inuse_workers
            .into_iter()
            .flat_map(|(_, pu)| pu.into_iter())
            .collect();

        cached_plan.parallel_unit_plan.retain(|from, to| {
            if to_migrate_parallel_units.contains(from) {
                if !to_migrate_parallel_units.contains(&to.id) {
                    // clean up target parallel units in migration plan that are expired and not
                    // used by any actors.
                    return !expired_workers.contains(&to.worker_node_id);
                }
                return true;
            }
            false
        });
        to_migrate_parallel_units.retain(|id| !cached_plan.parallel_unit_plan.contains_key(id));
        inuse_parallel_units.extend(cached_plan.parallel_unit_plan.values().map(|pu| pu.id));

        if to_migrate_parallel_units.is_empty() {
            // all expired parallel units are already in migration plan.
            debug!("all expired parallel units are already in migration plan.");
            return Ok(cached_plan);
        }
        let mut to_migrate_parallel_units =
            to_migrate_parallel_units.into_iter().rev().collect_vec();
        debug!(
            "got to migrate parallel units {:#?}",
            to_migrate_parallel_units
        );

        let start = Instant::now();
        // if in-used expire parallel units are not empty, should wait for newly joined worker.
        'discovery: while !to_migrate_parallel_units.is_empty() {
            let mut new_parallel_units = mgr
                .cluster_manager
                .list_active_streaming_parallel_units()
                .await;
            new_parallel_units.retain(|pu| !inuse_parallel_units.contains(&pu.id));

            if !new_parallel_units.is_empty() {
                debug!("new parallel units found: {:#?}", new_parallel_units);
                for target_parallel_unit in new_parallel_units {
                    if let Some(from) = to_migrate_parallel_units.pop() {
                        debug!(
                            "plan to migrate from parallel unit {} to {}",
                            from, target_parallel_unit.id
                        );
                        inuse_parallel_units.insert(target_parallel_unit.id);
                        cached_plan
                            .parallel_unit_plan
                            .insert(from, target_parallel_unit);
                    } else {
                        break 'discovery;
                    }
                }
            }
            warn!(
                "waiting for new workers to join, elapsed: {}s",
                start.elapsed().as_secs()
            );
            // wait to get newly joined CN
            tokio::time::sleep(Duration::from_millis(100)).await;
        }

        // update migration plan, if there is a chain in the plan, update it.
        let mut new_plan = MigrationPlan::default();
        for (from, to) in &cached_plan.parallel_unit_plan {
            let mut to = to.clone();
            while let Some(target) = cached_plan.parallel_unit_plan.get(&to.id) {
                to = target.clone();
            }
            new_plan.parallel_unit_plan.insert(*from, to);
        }

        assert!(
            new_plan
                .parallel_unit_plan
                .values()
                .map(|pu| pu.id)
                .all_unique(),
            "target parallel units must be unique: {:?}",
            new_plan.parallel_unit_plan
        );

        new_plan.insert(self.env.meta_store()).await?;
        Ok(new_plan)
    }

    /// Update all actors in compute nodes.
    async fn update_actors(&self, info: &BarrierActorInfo) -> MetaResult<()> {
        if info.actor_map.is_empty() {
            tracing::debug!("no actor to update, skipping.");
            return Ok(());
        }

        let actor_infos: Vec<_> = info
            .actor_map
            .iter()
            .map(|(node_id, actors)| {
                let host = info
                    .node_map
                    .get(node_id)
                    .ok_or_else(|| anyhow::anyhow!("worker evicted, wait for online."))?
                    .host
                    .clone();
                Ok(actors.iter().map(move |&actor_id| ActorInfo {
                    actor_id,
                    host: host.clone(),
                })) as MetaResult<_>
            })
            .flatten_ok()
            .try_collect()?;

<<<<<<< HEAD
        let mut node_actors = self.metadata_manager.all_node_actors(false).await?;

        for (node_id, actors) in &info.actor_map {
            let node = info.node_map.get(node_id).unwrap();
            let client = self.env.stream_client_pool().get(node).await?;
=======
        let mut node_actors = self.fragment_manager.all_node_actors(false).await;
>>>>>>> 7633cd48

        info.actor_map.iter().map(|(node_id, actors)| {
            let new_actors = node_actors.remove(node_id).unwrap_or_default();
            let node = info.node_map.get(node_id).unwrap();
            let actor_infos = actor_infos.clone();

            async move {
                let client = self.env.stream_client_pool().get(node).await?;
                client
                    .broadcast_actor_info_table(BroadcastActorInfoTableRequest {
                        info: actor_infos,
                    })
                    .await?;

                let request_id = Uuid::new_v4().to_string();
                tracing::debug!(request_id = request_id.as_str(), actors = ?actors, "update actors");
                client
                    .update_actors(UpdateActorsRequest {
                        request_id,
                        actors: new_actors,
                    })
                    .await?;

                Ok(()) as MetaResult<()>
            }
        }).collect::<FuturesUnordered<_>>().try_collect::<()>().await?;

        Ok(())
    }

    /// Build all actors in compute nodes.
    async fn build_actors(&self, info: &BarrierActorInfo) -> MetaResult<()> {
        if info.actor_map.is_empty() {
            tracing::debug!("no actor to build, skipping.");
            return Ok(());
        }

        info.actor_map
            .iter()
            .map(|(node_id, actors)| async move {
                let actors = actors.clone();
                let node = info.node_map.get(node_id).unwrap();
                let client = self.env.stream_client_pool().get(node).await?;

                let request_id = Uuid::new_v4().to_string();
                tracing::debug!(request_id = request_id.as_str(), actors = ?actors, "build actors");
                client
                    .build_actors(BuildActorsRequest {
                        request_id,
                        actor_id: actors,
                    })
                    .await?;

                Ok(()) as MetaResult<_>
            })
            .collect::<FuturesUnordered<_>>()
            .try_collect::<()>()
            .await?;

        Ok(())
    }

    /// Reset all compute nodes by calling `force_stop_actors`.
    async fn reset_compute_nodes(&self, info: &BarrierActorInfo) -> MetaResult<()> {
        let futures = info.node_map.values().map(|worker_node| async move {
            let client = self.env.stream_client_pool().get(worker_node).await?;
            debug!(worker = ?worker_node.id, "force stop actors");
            client
                .force_stop_actors(ForceStopActorsRequest {
                    request_id: Uuid::new_v4().to_string(),
                })
                .await
        });

        try_join_all(futures).await?;
        debug!("all compute nodes have been reset.");

        Ok(())
    }
}<|MERGE_RESOLUTION|>--- conflicted
+++ resolved
@@ -850,15 +850,7 @@
             .flatten_ok()
             .try_collect()?;
 
-<<<<<<< HEAD
         let mut node_actors = self.metadata_manager.all_node_actors(false).await?;
-
-        for (node_id, actors) in &info.actor_map {
-            let node = info.node_map.get(node_id).unwrap();
-            let client = self.env.stream_client_pool().get(node).await?;
-=======
-        let mut node_actors = self.fragment_manager.all_node_actors(false).await;
->>>>>>> 7633cd48
 
         info.actor_map.iter().map(|(node_id, actors)| {
             let new_actors = node_actors.remove(node_id).unwrap_or_default();
