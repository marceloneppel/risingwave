// Copyright 2023 RisingWave Labs
//
// Licensed under the Apache License, Version 2.0 (the "License");
// you may not use this file except in compliance with the License.
// You may obtain a copy of the License at
//
//     http://www.apache.org/licenses/LICENSE-2.0
//
// Unless required by applicable law or agreed to in writing, software
// distributed under the License is distributed on an "AS IS" BASIS,
// WITHOUT WARRANTIES OR CONDITIONS OF ANY KIND, either express or implied.
// See the License for the specific language governing permissions and
// limitations under the License.

use risingwave_pb::common::worker_node::State;
use risingwave_pb::meta::cluster_service_server::ClusterService;
use risingwave_pb::meta::{
    ActivateWorkerNodeRequest, ActivateWorkerNodeResponse, AddWorkerNodeRequest,
    AddWorkerNodeResponse, DeleteWorkerNodeRequest, DeleteWorkerNodeResponse, ListAllNodesRequest,
    ListAllNodesResponse, UpdateWorkerNodeSchedulabilityRequest,
    UpdateWorkerNodeSchedulabilityResponse,
};
use tonic::{Request, Response, Status};

use crate::manager::ClusterManagerRef;
use crate::storage::MetaStore;
use crate::MetaError;

#[derive(Clone)]
pub struct ClusterServiceImpl<S: MetaStore> {
    cluster_manager: ClusterManagerRef<S>,
}

impl<S> ClusterServiceImpl<S>
where
    S: MetaStore,
{
    pub fn new(cluster_manager: ClusterManagerRef<S>) -> Self {
        ClusterServiceImpl { cluster_manager }
    }
}

#[async_trait::async_trait]
impl<S> ClusterService for ClusterServiceImpl<S>
where
    S: MetaStore,
{
    async fn add_worker_node(
        &self,
        request: Request<AddWorkerNodeRequest>,
    ) -> Result<Response<AddWorkerNodeResponse>, Status> {
        let req = request.into_inner();
        let worker_type = req.get_worker_type()?;
        let host = req.get_host()?.clone();
        let property = req
            .property
            .ok_or_else(|| MetaError::invalid_parameter("worker node property is not provided"))?;
        let worker_node = self
            .cluster_manager
            .add_worker_node(worker_type, host, property)
            .await?;
        Ok(Response::new(AddWorkerNodeResponse {
            status: None,
            node: Some(worker_node),
        }))
    }

    /// Update schedulability of a compute node. Will not affect actors which are already running on
    /// that node, if marked as unschedulable
    async fn update_worker_node_schedulability(
        &self,
        req: Request<UpdateWorkerNodeSchedulabilityRequest>,
    ) -> Result<Response<UpdateWorkerNodeSchedulabilityResponse>, Status> {
        let inner = req.into_inner();
<<<<<<< HEAD
        let worker_id = inner.worker_id;
        self.cluster_manager
            .update_schedulability(worker_id, inner.set_is_schedulable)
=======
        let host_addr = inner.get_host()?.clone();
        self.cluster_manager
            .update_schedulability(host_addr, inner.set_is_unschedulable)
>>>>>>> 67804b03
            .await?;
        Ok(Response::new(UpdateWorkerNodeSchedulabilityResponse {
            status: None,
        }))
    }

    async fn activate_worker_node(
        &self,
        request: Request<ActivateWorkerNodeRequest>,
    ) -> Result<Response<ActivateWorkerNodeResponse>, Status> {
        let req = request.into_inner();
        let host = req.get_host()?.clone();
        self.cluster_manager.activate_worker_node(host).await?;
        Ok(Response::new(ActivateWorkerNodeResponse { status: None }))
    }

    async fn delete_worker_node(
        &self,
        request: Request<DeleteWorkerNodeRequest>,
    ) -> Result<Response<DeleteWorkerNodeResponse>, Status> {
        let req = request.into_inner();
        let host = req.get_host()?.clone();
        self.cluster_manager.delete_worker_node(host).await?;
        Ok(Response::new(DeleteWorkerNodeResponse { status: None }))
    }

    async fn list_all_nodes(
        &self,
        request: Request<ListAllNodesRequest>,
    ) -> Result<Response<ListAllNodesResponse>, Status> {
        let req = request.into_inner();
        let worker_type = req.get_worker_type()?;
        let worker_states = if req.include_starting_nodes {
            None
        } else {
            Some(State::Running)
        };

        let node_list = self
            .cluster_manager
            .list_worker_node(worker_type, worker_states, true)
            .await;
        Ok(Response::new(ListAllNodesResponse {
            status: None,
            nodes: node_list,
        }))
    }
}<|MERGE_RESOLUTION|>--- conflicted
+++ resolved
@@ -72,15 +72,9 @@
         req: Request<UpdateWorkerNodeSchedulabilityRequest>,
     ) -> Result<Response<UpdateWorkerNodeSchedulabilityResponse>, Status> {
         let inner = req.into_inner();
-<<<<<<< HEAD
         let worker_id = inner.worker_id;
         self.cluster_manager
-            .update_schedulability(worker_id, inner.set_is_schedulable)
-=======
-        let host_addr = inner.get_host()?.clone();
-        self.cluster_manager
-            .update_schedulability(host_addr, inner.set_is_unschedulable)
->>>>>>> 67804b03
+            .update_schedulability(worker_id, inner.set_is_unschedulable)
             .await?;
         Ok(Response::new(UpdateWorkerNodeSchedulabilityResponse {
             status: None,
