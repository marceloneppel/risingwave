--- conflicted
+++ resolved
@@ -217,143 +217,4 @@
 uuid = { version = "1", features = ["fast-rng", "serde", "v4"] }
 zeroize = { version = "1", features = ["zeroize_derive"] }
 
-<<<<<<< HEAD
-[target.x86_64-unknown-linux-gnu.dependencies]
-axum = { version = "0.6" }
-memchr = { version = "2" }
-mime_guess = { version = "2" }
-miniz_oxide = { version = "0.7", default-features = false, features = ["with-alloc"] }
-once_cell = { version = "1", features = ["unstable"] }
-openssl-sys = { version = "0.9", default-features = false, features = ["vendored"] }
-opentelemetry = { version = "0.20", default-features = false, features = ["metrics", "rt-tokio", "trace"] }
-opentelemetry_sdk = { version = "0.20", default-features = false, features = ["rt-tokio"] }
-rdkafka-sys = { git = "https://github.com/MaterializeInc/rust-rdkafka", rev = "8ea07c4", default-features = false, features = ["cmake-build", "gssapi", "libz", "ssl-vendored", "zstd"] }
-rustix = { version = "0.38", features = ["fs", "termios"] }
-rustls = { version = "0.21", features = ["dangerous_configuration"] }
-serde_json = { version = "1", default-features = false, features = ["raw_value"] }
-tikv-jemallocator = { git = "https://github.com/risingwavelabs/jemallocator.git", rev = "64a2d9", features = ["profiling", "stats", "unprefixed_malloc_on_supported_platforms"] }
-tower-http = { version = "0.4", features = ["add-extension", "cors", "fs"] }
-zstd-sys = { version = "2", features = ["std"] }
-
-[target.x86_64-unknown-linux-gnu.build-dependencies]
-axum = { version = "0.6" }
-memchr = { version = "2" }
-mime_guess = { version = "2" }
-miniz_oxide = { version = "0.7", default-features = false, features = ["with-alloc"] }
-once_cell = { version = "1", features = ["unstable"] }
-openssl-sys = { version = "0.9", default-features = false, features = ["vendored"] }
-opentelemetry = { version = "0.20", default-features = false, features = ["metrics", "rt-tokio", "trace"] }
-opentelemetry_sdk = { version = "0.20", default-features = false, features = ["rt-tokio"] }
-rdkafka-sys = { git = "https://github.com/MaterializeInc/rust-rdkafka", rev = "8ea07c4", default-features = false, features = ["cmake-build", "gssapi", "libz", "ssl-vendored", "zstd"] }
-rustix = { version = "0.38", features = ["fs", "termios"] }
-rustls = { version = "0.21", features = ["dangerous_configuration"] }
-serde_json = { version = "1", default-features = false, features = ["raw_value"] }
-tikv-jemallocator = { git = "https://github.com/risingwavelabs/jemallocator.git", rev = "64a2d9", features = ["profiling", "stats", "unprefixed_malloc_on_supported_platforms"] }
-tower-http = { version = "0.4", features = ["add-extension", "cors", "fs"] }
-zstd-sys = { version = "2", features = ["std"] }
-
-[target.aarch64-unknown-linux-gnu.dependencies]
-axum = { version = "0.6" }
-memchr = { version = "2" }
-mime_guess = { version = "2" }
-miniz_oxide = { version = "0.7", default-features = false, features = ["with-alloc"] }
-once_cell = { version = "1", features = ["unstable"] }
-openssl-sys = { version = "0.9", default-features = false, features = ["vendored"] }
-opentelemetry = { version = "0.20", default-features = false, features = ["metrics", "rt-tokio", "trace"] }
-opentelemetry_sdk = { version = "0.20", default-features = false, features = ["rt-tokio"] }
-rdkafka-sys = { git = "https://github.com/MaterializeInc/rust-rdkafka", rev = "8ea07c4", default-features = false, features = ["cmake-build", "gssapi", "libz", "ssl-vendored", "zstd"] }
-rustix = { version = "0.38", features = ["fs", "termios"] }
-rustls = { version = "0.21", features = ["dangerous_configuration"] }
-serde_json = { version = "1", default-features = false, features = ["raw_value"] }
-tikv-jemallocator = { git = "https://github.com/risingwavelabs/jemallocator.git", rev = "64a2d9", features = ["profiling", "stats", "unprefixed_malloc_on_supported_platforms"] }
-tower-http = { version = "0.4", features = ["add-extension", "cors", "fs"] }
-zstd-sys = { version = "2", features = ["std"] }
-
-[target.aarch64-unknown-linux-gnu.build-dependencies]
-axum = { version = "0.6" }
-memchr = { version = "2" }
-mime_guess = { version = "2" }
-miniz_oxide = { version = "0.7", default-features = false, features = ["with-alloc"] }
-once_cell = { version = "1", features = ["unstable"] }
-openssl-sys = { version = "0.9", default-features = false, features = ["vendored"] }
-opentelemetry = { version = "0.20", default-features = false, features = ["metrics", "rt-tokio", "trace"] }
-opentelemetry_sdk = { version = "0.20", default-features = false, features = ["rt-tokio"] }
-rdkafka-sys = { git = "https://github.com/MaterializeInc/rust-rdkafka", rev = "8ea07c4", default-features = false, features = ["cmake-build", "gssapi", "libz", "ssl-vendored", "zstd"] }
-rustix = { version = "0.38", features = ["fs", "termios"] }
-rustls = { version = "0.21", features = ["dangerous_configuration"] }
-serde_json = { version = "1", default-features = false, features = ["raw_value"] }
-tikv-jemallocator = { git = "https://github.com/risingwavelabs/jemallocator.git", rev = "64a2d9", features = ["profiling", "stats", "unprefixed_malloc_on_supported_platforms"] }
-tower-http = { version = "0.4", features = ["add-extension", "cors", "fs"] }
-zstd-sys = { version = "2", features = ["std"] }
-
-[target.x86_64-apple-darwin.dependencies]
-axum = { version = "0.6" }
-memchr = { version = "2" }
-mime_guess = { version = "2" }
-miniz_oxide = { version = "0.7", default-features = false, features = ["with-alloc"] }
-once_cell = { version = "1", features = ["unstable"] }
-openssl-sys = { version = "0.9", default-features = false, features = ["vendored"] }
-opentelemetry = { version = "0.20", default-features = false, features = ["metrics", "rt-tokio", "trace"] }
-opentelemetry_sdk = { version = "0.20", default-features = false, features = ["rt-tokio"] }
-rdkafka-sys = { git = "https://github.com/MaterializeInc/rust-rdkafka", rev = "8ea07c4", default-features = false, features = ["cmake-build", "gssapi", "libz", "ssl-vendored", "zstd"] }
-rustix = { version = "0.38", features = ["fs", "termios"] }
-rustls = { version = "0.21", features = ["dangerous_configuration"] }
-serde_json = { version = "1", default-features = false, features = ["raw_value"] }
-tikv-jemallocator = { git = "https://github.com/risingwavelabs/jemallocator.git", rev = "64a2d9", features = ["profiling", "stats", "unprefixed_malloc_on_supported_platforms"] }
-tower-http = { version = "0.4", features = ["add-extension", "cors", "fs"] }
-zstd-sys = { version = "2", features = ["std"] }
-
-[target.x86_64-apple-darwin.build-dependencies]
-axum = { version = "0.6" }
-memchr = { version = "2" }
-mime_guess = { version = "2" }
-miniz_oxide = { version = "0.7", default-features = false, features = ["with-alloc"] }
-once_cell = { version = "1", features = ["unstable"] }
-openssl-sys = { version = "0.9", default-features = false, features = ["vendored"] }
-opentelemetry = { version = "0.20", default-features = false, features = ["metrics", "rt-tokio", "trace"] }
-opentelemetry_sdk = { version = "0.20", default-features = false, features = ["rt-tokio"] }
-rdkafka-sys = { git = "https://github.com/MaterializeInc/rust-rdkafka", rev = "8ea07c4", default-features = false, features = ["cmake-build", "gssapi", "libz", "ssl-vendored", "zstd"] }
-rustix = { version = "0.38", features = ["fs", "termios"] }
-rustls = { version = "0.21", features = ["dangerous_configuration"] }
-serde_json = { version = "1", default-features = false, features = ["raw_value"] }
-tikv-jemallocator = { git = "https://github.com/risingwavelabs/jemallocator.git", rev = "64a2d9", features = ["profiling", "stats", "unprefixed_malloc_on_supported_platforms"] }
-tower-http = { version = "0.4", features = ["add-extension", "cors", "fs"] }
-zstd-sys = { version = "2", features = ["std"] }
-
-[target.aarch64-apple-darwin.dependencies]
-axum = { version = "0.6" }
-memchr = { version = "2" }
-mime_guess = { version = "2" }
-miniz_oxide = { version = "0.7", default-features = false, features = ["with-alloc"] }
-once_cell = { version = "1", features = ["unstable"] }
-openssl-sys = { version = "0.9", default-features = false, features = ["vendored"] }
-opentelemetry = { version = "0.20", default-features = false, features = ["metrics", "rt-tokio", "trace"] }
-opentelemetry_sdk = { version = "0.20", default-features = false, features = ["rt-tokio"] }
-rdkafka-sys = { git = "https://github.com/MaterializeInc/rust-rdkafka", rev = "8ea07c4", default-features = false, features = ["cmake-build", "gssapi", "libz", "ssl-vendored", "zstd"] }
-rustix = { version = "0.38", features = ["fs", "termios"] }
-rustls = { version = "0.21", features = ["dangerous_configuration"] }
-serde_json = { version = "1", default-features = false, features = ["raw_value"] }
-tikv-jemallocator = { git = "https://github.com/risingwavelabs/jemallocator.git", rev = "64a2d9", features = ["profiling", "stats", "unprefixed_malloc_on_supported_platforms"] }
-tower-http = { version = "0.4", features = ["add-extension", "cors", "fs"] }
-zstd-sys = { version = "2", features = ["std"] }
-
-[target.aarch64-apple-darwin.build-dependencies]
-axum = { version = "0.6" }
-memchr = { version = "2" }
-mime_guess = { version = "2" }
-miniz_oxide = { version = "0.7", default-features = false, features = ["with-alloc"] }
-once_cell = { version = "1", features = ["unstable"] }
-openssl-sys = { version = "0.9", default-features = false, features = ["vendored"] }
-opentelemetry = { version = "0.20", default-features = false, features = ["metrics", "rt-tokio", "trace"] }
-opentelemetry_sdk = { version = "0.20", default-features = false, features = ["rt-tokio"] }
-rdkafka-sys = { git = "https://github.com/MaterializeInc/rust-rdkafka", rev = "8ea07c4", default-features = false, features = ["cmake-build", "gssapi", "libz", "ssl-vendored", "zstd"] }
-rustix = { version = "0.38", features = ["fs", "termios"] }
-rustls = { version = "0.21", features = ["dangerous_configuration"] }
-serde_json = { version = "1", default-features = false, features = ["raw_value"] }
-tikv-jemallocator = { git = "https://github.com/risingwavelabs/jemallocator.git", rev = "64a2d9", features = ["profiling", "stats", "unprefixed_malloc_on_supported_platforms"] }
-tower-http = { version = "0.4", features = ["add-extension", "cors", "fs"] }
-zstd-sys = { version = "2", features = ["std"] }
-
-=======
->>>>>>> f304ed21
 ### END HAKARI SECTION