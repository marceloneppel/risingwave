// Copyright 2023 RisingWave Labs
//
// Licensed under the Apache License, Version 2.0 (the "License");
// you may not use this file except in compliance with the License.
// You may obtain a copy of the License at
//
//     http://www.apache.org/licenses/LICENSE-2.0
//
// Unless required by applicable law or agreed to in writing, software
// distributed under the License is distributed on an "AS IS" BASIS,
// WITHOUT WARRANTIES OR CONDITIONS OF ANY KIND, either express or implied.
// See the License for the specific language governing permissions and
// limitations under the License.

use std::fmt::Formatter;
use std::time::Duration;

use anyhow::anyhow;
use either::Either;
use futures::StreamExt;
use futures_async_stream::try_stream;
use risingwave_common::metrics::GLOBAL_ERROR_METRICS;
use risingwave_common::system_param::local_manager::SystemParamsReaderRef;
use risingwave_connector::source::{
    BoxSourceWithStateStream, ConnectorState, SourceContext, SourceCtrlOpts, SplitMetaData,
    StreamChunkWithState,
};
use risingwave_connector::ConnectorParams;
use risingwave_source::source_desc::{SourceDesc, SourceDescBuilder};
use risingwave_storage::StateStore;
use thiserror_ext::AsReport;
use tokio::sync::mpsc::UnboundedReceiver;
use tokio::time::Instant;

use super::executor_core::StreamSourceCore;
use crate::executor::monitor::StreamingMetrics;
use crate::executor::stream_reader::StreamReaderWithPause;
use crate::executor::*;

/// A constant to multiply when calculating the maximum time to wait for a barrier. This is due to
/// some latencies in network and cost in meta.
const WAIT_BARRIER_MULTIPLE_TIMES: u128 = 5;

pub struct SourceExecutor<S: StateStore> {
    actor_ctx: ActorContextRef,
    info: ExecutorInfo,

    /// Streaming source for external
    stream_source_core: Option<StreamSourceCore<S>>,

    /// Metrics for monitor.
    metrics: Arc<StreamingMetrics>,

    /// Receiver of barrier channel.
    barrier_receiver: Option<UnboundedReceiver<Barrier>>,

    /// System parameter reader to read barrier interval
    system_params: SystemParamsReaderRef,

    // control options for connector level
    source_ctrl_opts: SourceCtrlOpts,

    // config for the connector node
    connector_params: ConnectorParams,
}

impl<S: StateStore> SourceExecutor<S> {
    #[allow(clippy::too_many_arguments)]
    pub fn new(
        actor_ctx: ActorContextRef,
        info: ExecutorInfo,
        stream_source_core: Option<StreamSourceCore<S>>,
        metrics: Arc<StreamingMetrics>,
        barrier_receiver: UnboundedReceiver<Barrier>,
        system_params: SystemParamsReaderRef,
        source_ctrl_opts: SourceCtrlOpts,
        connector_params: ConnectorParams,
    ) -> Self {
        Self {
            actor_ctx,
            info,
            stream_source_core,
            metrics,
            barrier_receiver: Some(barrier_receiver),
            system_params,
            source_ctrl_opts,
            connector_params,
        }
    }

    async fn build_stream_source_reader(
        &self,
        source_desc: &SourceDesc,
        state: ConnectorState,
    ) -> StreamExecutorResult<BoxSourceWithStateStream> {
        let column_ids = source_desc
            .columns
            .iter()
            .map(|column_desc| column_desc.column_id)
            .collect_vec();
        let source_ctx = SourceContext::new_with_suppressor(
            self.actor_ctx.id,
            self.stream_source_core.as_ref().unwrap().source_id,
            self.actor_ctx.fragment_id,
            source_desc.metrics.clone(),
            self.source_ctrl_opts.clone(),
            self.connector_params.connector_client.clone(),
            self.actor_ctx.error_suppressor.clone(),
        );
        source_desc
            .source
            .stream_reader(state, column_ids, Arc::new(source_ctx))
            .await
            .map_err(StreamExecutorError::connector_error)
    }

    #[inline]
    fn get_metric_labels(&self) -> [String; 3] {
        [
            self.stream_source_core
                .as_ref()
                .unwrap()
                .source_id
                .to_string(),
            self.stream_source_core
                .as_ref()
                .unwrap()
                .source_name
                .clone(),
            self.actor_ctx.id.to_string(),
        ]
    }

    async fn apply_split_change<const BIASED: bool>(
        &mut self,
        source_desc: &SourceDesc,
        stream: &mut StreamReaderWithPause<BIASED, StreamChunkWithState>,
        split_assignment: &HashMap<ActorId, Vec<SplitImpl>>,
    ) -> StreamExecutorResult<Option<Vec<SplitImpl>>> {
        self.metrics
            .source_split_change_count
            .with_label_values(
                &self
                    .get_metric_labels()
                    .iter()
                    .map(AsRef::as_ref)
                    .collect::<Vec<&str>>(),
            )
            .inc();
        if let Some(target_splits) = split_assignment.get(&self.actor_ctx.id).cloned() {
            if let Some(target_state) = self.update_state_if_changed(Some(target_splits)).await? {
                tracing::info!(
                    actor_id = self.actor_ctx.id,
                    state = ?target_state,
                    "apply split change"
                );

                self.replace_stream_reader_with_target_state(
                    source_desc,
                    stream,
                    target_state.clone(),
                )
                .await?;

                return Ok(Some(target_state));
            }
        }

        Ok(None)
    }

    // Note: `update_state_if_changed` will modify `state_cache`
    async fn update_state_if_changed(
        &mut self,
        state: ConnectorState,
    ) -> StreamExecutorResult<ConnectorState> {
        let core = self.stream_source_core.as_mut().unwrap();

        let target_splits: HashMap<_, _> = state
            .unwrap()
            .into_iter()
            .map(|split| (split.id(), split))
            .collect();

        let mut target_state: Vec<SplitImpl> = Vec::with_capacity(target_splits.len());

        let mut split_changed = false;

        for (split_id, split) in &target_splits {
            if let Some(s) = core.state_cache.get(split_id) {
                // existing split, no change, clone from cache
                target_state.push(s.clone())
            } else {
                split_changed = true;
                // write new assigned split to state cache. snapshot is base on cache.

                let initial_state = if let Some(recover_state) = core
                    .split_state_store
                    .try_recover_from_state_store(split)
                    .await?
                {
                    recover_state
                } else {
                    split.clone()
                };

                core.state_cache
                    .entry(split.id())
                    .or_insert_with(|| initial_state.clone());

                target_state.push(initial_state);
            }
        }

        // state cache may be stale
        for existing_split_id in core.stream_source_splits.keys() {
            if !target_splits.contains_key(existing_split_id) {
                tracing::info!("split dropping detected: {}", existing_split_id);
                split_changed = true;
            }
        }

        Ok(split_changed.then_some(target_state))
    }

    /// Rebuild stream if there is a err in stream
    async fn rebuild_stream_reader_from_error<const BIASED: bool>(
        &mut self,
        source_desc: &SourceDesc,
        stream: &mut StreamReaderWithPause<BIASED, StreamChunkWithState>,
        split_info: &mut [SplitImpl],
        e: StreamExecutorError,
    ) -> StreamExecutorResult<()> {
        let core = self.stream_source_core.as_mut().unwrap();
        tracing::warn!(
            "stream source reader error, actor: {:?}, source: {:?}",
            self.actor_ctx.id,
            core.source_id,
        );
        GLOBAL_ERROR_METRICS.user_source_reader_error.report([
            "SourceReaderError".to_owned(),
            e.to_report_string(),
            "SourceExecutor".to_owned(),
            self.actor_ctx.id.to_string(),
            core.source_id.to_string(),
        ]);
        // fetch the newest offset, either it's in cache (before barrier)
        // or in state table (just after barrier)
        let target_state = if core.state_cache.is_empty() {
            for ele in &mut *split_info {
                if let Some(recover_state) = core
                    .split_state_store
                    .try_recover_from_state_store(ele)
                    .await?
                {
                    *ele = recover_state;
                }
            }
            split_info.to_owned()
        } else {
            core.state_cache
                .values()
                .map(|split_impl| split_impl.to_owned())
                .collect_vec()
        };

        self.replace_stream_reader_with_target_state(source_desc, stream, target_state)
            .await
    }

    async fn replace_stream_reader_with_target_state<const BIASED: bool>(
        &mut self,
        source_desc: &SourceDesc,
        stream: &mut StreamReaderWithPause<BIASED, StreamChunkWithState>,
        target_state: Vec<SplitImpl>,
    ) -> StreamExecutorResult<()> {
        tracing::info!(
            "actor {:?} apply source split change to {:?}",
            self.actor_ctx.id,
            target_state
        );

        // Replace the source reader with a new one of the new state.
        let reader = self
            .build_stream_source_reader(source_desc, Some(target_state.clone()))
            .await?;

        stream.replace_data_stream(reader);

        Ok(())
    }

    async fn take_snapshot_and_clear_cache(
        &mut self,
        barrier: &Barrier,
        target_state: Option<Vec<SplitImpl>>,
        should_trim_state: bool,
    ) -> StreamExecutorResult<()> {
        let core = self.stream_source_core.as_mut().unwrap();

        let mut cache = core
            .state_cache
            .values()
            .map(|split_impl| split_impl.to_owned())
            .collect_vec();

        if let Some(target_splits) = target_state {
            let target_split_ids: HashSet<_> =
                target_splits.iter().map(|split| split.id()).collect();

            cache.retain(|split| target_split_ids.contains(&split.id()));

            let dropped_splits = core
                .stream_source_splits
                .extract_if(|split_id, _| !target_split_ids.contains(split_id))
                .map(|(_, split)| split)
                .collect_vec();

            if should_trim_state && !dropped_splits.is_empty() {
                // trim dropped splits' state
                core.split_state_store.trim_state(&dropped_splits).await?;
            }

            core.stream_source_splits = target_splits
                .into_iter()
                .map(|split| (split.id(), split))
                .collect();
        }

        if !cache.is_empty() {
            tracing::debug!(actor_id = self.actor_ctx.id, state = ?cache, "take snapshot");
            core.split_state_store.take_snapshot(cache).await?
        }
        // commit anyway, even if no message saved
        core.split_state_store.state_store.barrier(barrier).await?;

        core.state_cache.clear();

        Ok(())
    }

    async fn try_flush_data(&mut self) -> StreamExecutorResult<()> {
        let core = self.stream_source_core.as_mut().unwrap();
        core.split_state_store.state_store.try_flush().await?;

        Ok(())
    }

    /// A source executor with a stream source receives:
    /// 1. Barrier messages
    /// 2. Data from external source
    /// and acts accordingly.
    #[try_stream(ok = Message, error = StreamExecutorError)]
    async fn execute_with_stream_source(mut self) {
        let mut barrier_receiver = self.barrier_receiver.take().unwrap();
        let barrier = barrier_receiver
            .recv()
            .instrument_await("source_recv_first_barrier")
            .await
            .ok_or_else(|| {
                anyhow!(
                    "failed to receive the first barrier, actor_id: {:?}, source_id: {:?}",
                    self.actor_ctx.id,
                    self.stream_source_core.as_ref().unwrap().source_id
                )
            })?;

        let mut core = self.stream_source_core.unwrap();

        // Build source description from the builder.
        let source_desc_builder: SourceDescBuilder = core.source_desc_builder.take().unwrap();
        let source_desc = source_desc_builder
            .build()
            .map_err(StreamExecutorError::connector_error)?;

        let mut boot_state = Vec::default();
        if let Some(mutation) = barrier.mutation.as_ref() {
            match mutation.as_ref() {
                Mutation::Add(AddMutation { splits, .. })
                | Mutation::Update(UpdateMutation {
                    actor_splits: splits,
                    ..
                }) => {
                    if let Some(splits) = splits.get(&self.actor_ctx.id) {
                        tracing::info!(
                            "source exector: actor {:?} boot with splits: {:?}",
                            self.actor_ctx.id,
                            splits
                        );
                        boot_state = splits.clone();
                    }
                }
                _ => {}
            }
        }
        let mut latest_split_info = boot_state.clone();

        core.split_state_store.init_epoch(barrier.epoch);

        for ele in &mut boot_state {
            if let Some(recover_state) = core
                .split_state_store
                .try_recover_from_state_store(ele)
                .await?
            {
                *ele = recover_state;
            }
        }

        // init in-memory split states with persisted state if any
        core.init_split_state(boot_state.clone());

        // Return the ownership of `stream_source_core` to the source executor.
        self.stream_source_core = Some(core);

        let recover_state: ConnectorState = (!boot_state.is_empty()).then_some(boot_state);
        tracing::info!(actor_id = self.actor_ctx.id, state = ?recover_state, "start with state");
        let source_chunk_reader = self
            .build_stream_source_reader(&source_desc, recover_state)
            .instrument_await("source_build_reader")
            .await?;

        // Merge the chunks from source and the barriers into a single stream. We prioritize
        // barriers over source data chunks here.
        let barrier_stream = barrier_to_message_stream(barrier_receiver).boxed();
        let mut stream = StreamReaderWithPause::<true, StreamChunkWithState>::new(
            barrier_stream,
            source_chunk_reader,
        );

        // If the first barrier requires us to pause on startup, pause the stream.
        if barrier.is_pause_on_startup() {
            stream.pause_stream();
        }

        yield Message::Barrier(barrier);

        // We allow data to flow for `WAIT_BARRIER_MULTIPLE_TIMES` * `expected_barrier_latency_ms`
        // milliseconds, considering some other latencies like network and cost in Meta.
        let mut max_wait_barrier_time_ms =
            self.system_params.load().barrier_interval_ms() as u128 * WAIT_BARRIER_MULTIPLE_TIMES;
        let mut last_barrier_time = Instant::now();
        let mut self_paused = false;
        let mut metric_row_per_barrier: u64 = 0;

        while let Some(msg) = stream.next().await {
            match msg {
                Err(e) => {
                    tokio::time::sleep(Duration::from_millis(1000)).await;
                    self.rebuild_stream_reader_from_error(
                        &source_desc,
                        &mut stream,
                        &mut latest_split_info,
                        e,
                    )
                    .await?;
                }
                Ok(msg) => {
                    match msg {
                        // This branch will be preferred.
                        Either::Left(msg) => match &msg {
                            Message::Barrier(barrier) => {
                                last_barrier_time = Instant::now();

                                if self_paused {
                                    stream.resume_stream();
                                    self_paused = false;
                                }

<<<<<<< HEAD
                        let mut target_state = None;
                        let mut should_trim_state = false;

                        if let Some(ref mutation) = barrier.mutation.as_deref() {
                            match mutation {
                                Mutation::Pause => stream.pause_stream(),
                                Mutation::Resume => stream.resume_stream(),
                                Mutation::SourceChangeSplit(actor_splits) => {
                                    // In the context of split changes, we do not allow split
                                    // migration because it can lead to inconsistent states.
                                    // Therefore, all split migration must be done via update
                                    // mutation and pause/resume
                                    assert!(!self.check_split_is_migration(actor_splits));

                                    target_state = self
                                        .apply_split_change(&source_desc, &mut stream, actor_splits)
                                        .await?;
                                    should_trim_state = true;
=======
                                let epoch = barrier.epoch;

                                let mut target_state = None;
                                let mut should_trim_state = false;

                                if let Some(ref mutation) = barrier.mutation.as_deref() {
                                    match mutation {
                                        Mutation::Pause => stream.pause_stream(),
                                        Mutation::Resume => stream.resume_stream(),
                                        Mutation::SourceChangeSplit(actor_splits) => {
                                            tracing::info!(
                                                actor_id = self.actor_ctx.id,
                                                actor_splits = ?actor_splits,
                                                "source change split received"
                                            );

                                            target_state = self
                                                .apply_split_change(
                                                    &source_desc,
                                                    &mut stream,
                                                    actor_splits,
                                                )
                                                .await?;
                                            should_trim_state = true;
                                        }

                                        Mutation::Update(UpdateMutation {
                                            actor_splits, ..
                                        }) => {
                                            target_state = self
                                                .apply_split_change(
                                                    &source_desc,
                                                    &mut stream,
                                                    actor_splits,
                                                )
                                                .await?;
                                        }
                                        _ => {}
                                    }
>>>>>>> 94c4c911
                                }

                                if let Some(target_state) = &target_state {
                                    latest_split_info = target_state.clone();
                                }

<<<<<<< HEAD
                        self.take_snapshot_and_clear_cache(
                            barrier,
                            target_state,
                            should_trim_state,
                        )
                        .await?;
=======
                                self.take_snapshot_and_clear_cache(
                                    epoch,
                                    target_state,
                                    should_trim_state,
                                )
                                .await?;

                                self.metrics
                                    .source_row_per_barrier
                                    .with_label_values(&[
                                        self.actor_ctx.id.to_string().as_str(),
                                        self.stream_source_core
                                            .as_ref()
                                            .unwrap()
                                            .source_id
                                            .to_string()
                                            .as_ref(),
                                    ])
                                    .inc_by(metric_row_per_barrier);
                                metric_row_per_barrier = 0;

                                yield msg;
                            }
                            _ => {
                                // For the source executor, the message we receive from this arm
                                // should always be barrier message.
                                unreachable!();
                            }
                        },

                        Either::Right(StreamChunkWithState {
                            chunk,
                            split_offset_mapping,
                        }) => {
                            if last_barrier_time.elapsed().as_millis() > max_wait_barrier_time_ms {
                                // Exceeds the max wait barrier time, the source will be paused.
                                // Currently we can guarantee the
                                // source is not paused since it received stream
                                // chunks.
                                self_paused = true;
                                tracing::warn!(
                                    "source {} paused, wait barrier for {:?}",
                                    self.info.identity,
                                    last_barrier_time.elapsed()
                                );
                                stream.pause_stream();

                                // Only update `max_wait_barrier_time_ms` to capture
                                // `barrier_interval_ms`
                                // changes here to avoid frequently accessing the shared
                                // `system_params`.
                                max_wait_barrier_time_ms =
                                    self.system_params.load().barrier_interval_ms() as u128
                                        * WAIT_BARRIER_MULTIPLE_TIMES;
                            }
                            if let Some(mapping) = split_offset_mapping {
                                let state: HashMap<_, _> = mapping
                                    .iter()
                                    .flat_map(|(split_id, offset)| {
                                        let origin_split_impl = self
                                            .stream_source_core
                                            .as_mut()
                                            .unwrap()
                                            .stream_source_splits
                                            .get_mut(split_id);

                                        origin_split_impl.map(|split_impl| {
                                            split_impl.update_in_place(offset.clone())?;
                                            Ok::<_, anyhow::Error>((
                                                split_id.clone(),
                                                split_impl.clone(),
                                            ))
                                        })
                                    })
                                    .try_collect()?;
>>>>>>> 94c4c911

                                self.stream_source_core
                                    .as_mut()
                                    .unwrap()
                                    .state_cache
                                    .extend(state);
                            }
                            metric_row_per_barrier += chunk.cardinality() as u64;

                            self.metrics
                                .source_output_row_count
                                .with_label_values(
                                    &self
                                        .get_metric_labels()
                                        .iter()
                                        .map(AsRef::as_ref)
                                        .collect::<Vec<&str>>(),
                                )
                                .inc_by(chunk.cardinality() as u64);
                            yield Message::Chunk(chunk);
                            self.try_flush_data().await?;
                        }
                    }
                }
            }
        }

        // The source executor should only be stopped by the actor when finding a `Stop` mutation.
        tracing::error!(
            actor_id = self.actor_ctx.id,
            "source executor exited unexpectedly"
        )
    }

    /// A source executor without stream source only receives barrier messages and sends them to
    /// the downstream executor.
    #[try_stream(ok = Message, error = StreamExecutorError)]
    async fn execute_without_stream_source(mut self) {
        let mut barrier_receiver = self.barrier_receiver.take().unwrap();
        let barrier = barrier_receiver
            .recv()
            .instrument_await("source_recv_first_barrier")
            .await
            .ok_or_else(|| {
                anyhow!(
                    "failed to receive the first barrier, actor_id: {:?} with no stream source",
                    self.actor_ctx.id
                )
            })?;
        yield Message::Barrier(barrier);

        while let Some(barrier) = barrier_receiver.recv().await {
            yield Message::Barrier(barrier);
        }
    }
}

impl<S: StateStore> Executor for SourceExecutor<S> {
    fn execute(self: Box<Self>) -> BoxedMessageStream {
        if self.stream_source_core.is_some() {
            self.execute_with_stream_source().boxed()
        } else {
            self.execute_without_stream_source().boxed()
        }
    }

    fn schema(&self) -> &Schema {
        &self.info.schema
    }

    fn pk_indices(&self) -> PkIndicesRef<'_> {
        &self.info.pk_indices
    }

    fn identity(&self) -> &str {
        &self.info.identity
    }
}

impl<S: StateStore> Debug for SourceExecutor<S> {
    fn fmt(&self, f: &mut Formatter<'_>) -> std::fmt::Result {
        if let Some(core) = &self.stream_source_core {
            f.debug_struct("SourceExecutor")
                .field("source_id", &core.source_id)
                .field("column_ids", &core.column_ids)
                .field("pk_indices", &self.info.pk_indices)
                .finish()
        } else {
            f.debug_struct("SourceExecutor").finish()
        }
    }
}

#[cfg(test)]
mod tests {
    use std::time::Duration;

    use futures::StreamExt;
    use maplit::{convert_args, hashmap};
    use risingwave_common::array::StreamChunk;
    use risingwave_common::catalog::{ColumnId, Field, Schema, TableId};
    use risingwave_common::system_param::local_manager::LocalSystemParamsManager;
    use risingwave_common::test_prelude::StreamChunkTestExt;
    use risingwave_common::types::DataType;
    use risingwave_connector::source::datagen::DatagenSplit;
    use risingwave_pb::catalog::StreamSourceInfo;
    use risingwave_pb::plan_common::PbRowFormatType;
    use risingwave_source::connector_test_utils::create_source_desc_builder;
    use risingwave_storage::memory::MemoryStateStore;
    use tokio::sync::mpsc::unbounded_channel;
    use tracing_test::traced_test;

    use super::*;
    use crate::executor::ActorContext;

    const MOCK_SOURCE_NAME: &str = "mock_source";

    #[tokio::test]
    async fn test_source_executor() {
        let table_id = TableId::default();
        let schema = Schema {
            fields: vec![Field::with_name(DataType::Int32, "sequence_int")],
        };
        let row_id_index = None;
        let pk_indices = vec![0];
        let source_info = StreamSourceInfo {
            row_format: PbRowFormatType::Native as i32,
            ..Default::default()
        };
        let (barrier_tx, barrier_rx) = unbounded_channel::<Barrier>();
        let column_ids = vec![0].into_iter().map(ColumnId::from).collect();

        // This datagen will generate 3 rows at one time.
        let properties: HashMap<String, String> = convert_args!(hashmap!(
            "connector" => "datagen",
            "datagen.rows.per.second" => "3",
            "fields.sequence_int.kind" => "sequence",
            "fields.sequence_int.start" => "11",
            "fields.sequence_int.end" => "11111",
        ));
        let source_desc_builder =
            create_source_desc_builder(&schema, row_id_index, source_info, properties, vec![]);
        let split_state_store = SourceStateTableHandler::from_table_catalog(
            &default_source_internal_table(0x2333),
            MemoryStateStore::new(),
        )
        .await;
        let core = StreamSourceCore::<MemoryStateStore> {
            source_id: table_id,
            column_ids,
            source_desc_builder: Some(source_desc_builder),
            stream_source_splits: HashMap::new(),
            split_state_store,
            state_cache: HashMap::new(),
            source_name: MOCK_SOURCE_NAME.to_string(),
        };

        let system_params_manager = LocalSystemParamsManager::for_test();

        let executor = SourceExecutor::new(
            ActorContext::create(0),
            ExecutorInfo {
                schema,
                pk_indices,
                identity: "SourceExecutor".to_string(),
            },
            Some(core),
            Arc::new(StreamingMetrics::unused()),
            barrier_rx,
            system_params_manager.get_params(),
            SourceCtrlOpts::default(),
            ConnectorParams::default(),
        );
        let mut executor = Box::new(executor).execute();

        let init_barrier = Barrier::new_test_barrier(1).with_mutation(Mutation::Add(AddMutation {
            adds: HashMap::new(),
            added_actors: HashSet::new(),
            splits: hashmap! {
                ActorId::default() => vec![
                    SplitImpl::Datagen(DatagenSplit {
                        split_index: 0,
                        split_num: 1,
                        start_offset: None,
                    }),
                ],
            },
            pause: false,
        }));
        barrier_tx.send(init_barrier).unwrap();

        // Consume barrier.
        executor.next().await.unwrap().unwrap();

        // Consume data chunk.
        let msg = executor.next().await.unwrap().unwrap();

        // Row id will not be filled here.
        assert_eq!(
            msg.into_chunk().unwrap(),
            StreamChunk::from_pretty(
                " i
                + 11
                + 12
                + 13"
            )
        );
    }

    #[traced_test]
    #[tokio::test]
    async fn test_split_change_mutation() {
        let table_id = TableId::default();
        let schema = Schema {
            fields: vec![Field::with_name(DataType::Int32, "v1")],
        };
        let row_id_index = None;
        let pk_indices = vec![0_usize];
        let source_info = StreamSourceInfo {
            row_format: PbRowFormatType::Native as i32,
            ..Default::default()
        };
        let properties = convert_args!(hashmap!(
            "connector" => "datagen",
            "fields.v1.kind" => "sequence",
            "fields.v1.start" => "11",
            "fields.v1.end" => "11111",
        ));

        let source_desc_builder =
            create_source_desc_builder(&schema, row_id_index, source_info, properties, vec![]);
        let mem_state_store = MemoryStateStore::new();

        let column_ids = vec![ColumnId::from(0)];
        let (barrier_tx, barrier_rx) = unbounded_channel::<Barrier>();
        let split_state_store = SourceStateTableHandler::from_table_catalog(
            &default_source_internal_table(0x2333),
            mem_state_store.clone(),
        )
        .await;

        let core = StreamSourceCore::<MemoryStateStore> {
            source_id: table_id,
            column_ids: column_ids.clone(),
            source_desc_builder: Some(source_desc_builder),
            stream_source_splits: HashMap::new(),
            split_state_store,
            state_cache: HashMap::new(),
            source_name: MOCK_SOURCE_NAME.to_string(),
        };

        let system_params_manager = LocalSystemParamsManager::for_test();

        let executor = SourceExecutor::new(
            ActorContext::create(0),
            ExecutorInfo {
                schema,
                pk_indices,
                identity: "SourceExecutor".to_string(),
            },
            Some(core),
            Arc::new(StreamingMetrics::unused()),
            barrier_rx,
            system_params_manager.get_params(),
            SourceCtrlOpts::default(),
            ConnectorParams::default(),
        );
        let mut handler = Box::new(executor).execute();

        let init_barrier = Barrier::new_test_barrier(1).with_mutation(Mutation::Add(AddMutation {
            adds: HashMap::new(),
            added_actors: HashSet::new(),
            splits: hashmap! {
                ActorId::default() => vec![
                    SplitImpl::Datagen(DatagenSplit {
                        split_index: 0,
                        split_num: 3,
                        start_offset: None,
                    }),
                ],
            },
            pause: false,
        }));
        barrier_tx.send(init_barrier).unwrap();

        // Consume barrier.
        handler
            .next()
            .await
            .unwrap()
            .unwrap()
            .into_barrier()
            .unwrap();

        let mut ready_chunks = handler.ready_chunks(10);

        let _ = ready_chunks.next().await.unwrap();

        let new_assignment = vec![
            SplitImpl::Datagen(DatagenSplit {
                split_index: 0,
                split_num: 3,
                start_offset: None,
            }),
            SplitImpl::Datagen(DatagenSplit {
                split_index: 1,
                split_num: 3,
                start_offset: None,
            }),
            SplitImpl::Datagen(DatagenSplit {
                split_index: 2,
                split_num: 3,
                start_offset: None,
            }),
        ];

        let change_split_mutation =
            Barrier::new_test_barrier(2).with_mutation(Mutation::SourceChangeSplit(hashmap! {
                ActorId::default() => new_assignment.clone()
            }));

        barrier_tx.send(change_split_mutation).unwrap();

        let _ = ready_chunks.next().await.unwrap(); // barrier

        let mut source_state_handler = SourceStateTableHandler::from_table_catalog(
            &default_source_internal_table(0x2333),
            mem_state_store.clone(),
        )
        .await;
        // there must exist state for new add partition
        source_state_handler.init_epoch(EpochPair::new_test_epoch(2));
        source_state_handler
            .get(new_assignment[1].id())
            .await
            .unwrap()
            .unwrap();

        tokio::time::sleep(Duration::from_millis(100)).await;

        let _ = ready_chunks.next().await.unwrap();

        let barrier = Barrier::new_test_barrier(3).with_mutation(Mutation::Pause);
        barrier_tx.send(barrier).unwrap();

        let barrier = Barrier::new_test_barrier(4).with_mutation(Mutation::Resume);
        barrier_tx.send(barrier).unwrap();

        // receive all
        ready_chunks.next().await.unwrap();

        let prev_assignment = new_assignment;
        let new_assignment = vec![prev_assignment[2].clone()];

        let drop_split_mutation =
            Barrier::new_test_barrier(5).with_mutation(Mutation::SourceChangeSplit(hashmap! {
                ActorId::default() => new_assignment.clone()
            }));

        barrier_tx.send(drop_split_mutation).unwrap();

        ready_chunks.next().await.unwrap(); // barrier

        let mut source_state_handler = SourceStateTableHandler::from_table_catalog(
            &default_source_internal_table(0x2333),
            mem_state_store.clone(),
        )
        .await;

        source_state_handler.init_epoch(EpochPair::new_test_epoch(5));

        assert!(source_state_handler
            .try_recover_from_state_store(&prev_assignment[0])
            .await
            .unwrap()
            .is_none());

        assert!(source_state_handler
            .try_recover_from_state_store(&prev_assignment[1])
            .await
            .unwrap()
            .is_none());

        assert!(source_state_handler
            .try_recover_from_state_store(&prev_assignment[2])
            .await
            .unwrap()
            .is_some());
    }
}<|MERGE_RESOLUTION|>--- conflicted
+++ resolved
@@ -467,28 +467,6 @@
                                     self_paused = false;
                                 }
 
-<<<<<<< HEAD
-                        let mut target_state = None;
-                        let mut should_trim_state = false;
-
-                        if let Some(ref mutation) = barrier.mutation.as_deref() {
-                            match mutation {
-                                Mutation::Pause => stream.pause_stream(),
-                                Mutation::Resume => stream.resume_stream(),
-                                Mutation::SourceChangeSplit(actor_splits) => {
-                                    // In the context of split changes, we do not allow split
-                                    // migration because it can lead to inconsistent states.
-                                    // Therefore, all split migration must be done via update
-                                    // mutation and pause/resume
-                                    assert!(!self.check_split_is_migration(actor_splits));
-
-                                    target_state = self
-                                        .apply_split_change(&source_desc, &mut stream, actor_splits)
-                                        .await?;
-                                    should_trim_state = true;
-=======
-                                let epoch = barrier.epoch;
-
                                 let mut target_state = None;
                                 let mut should_trim_state = false;
 
@@ -526,23 +504,14 @@
                                         }
                                         _ => {}
                                     }
->>>>>>> 94c4c911
                                 }
 
                                 if let Some(target_state) = &target_state {
                                     latest_split_info = target_state.clone();
                                 }
 
-<<<<<<< HEAD
-                        self.take_snapshot_and_clear_cache(
-                            barrier,
-                            target_state,
-                            should_trim_state,
-                        )
-                        .await?;
-=======
                                 self.take_snapshot_and_clear_cache(
-                                    epoch,
+                                    barrier,
                                     target_state,
                                     should_trim_state,
                                 )
@@ -616,7 +585,6 @@
                                         })
                                     })
                                     .try_collect()?;
->>>>>>> 94c4c911
 
                                 self.stream_source_core
                                     .as_mut()
