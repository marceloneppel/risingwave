--- conflicted
+++ resolved
@@ -417,21 +417,7 @@
                 .await?;
         }
 
-<<<<<<< HEAD
-        Ok(())
-    }
-
-    #[try_stream(ok = StreamChunk, error = StreamExecutorError)]
-    async fn flush_data<'a>(
-        this: &'a mut ExecutorInner<K, S>,
-        vars: &'a mut ExecutionVars<K, S>,
-        epoch: EpochPair,
-        is_checkpoint: bool,
-    ) {
-        // Update metrics.
-=======
         // Update the metrics.
->>>>>>> 80f1d58b
         let actor_id_str = this.actor_ctx.id.to_string();
         let fragment_id_str = this.actor_ctx.fragment_id.to_string();
         let table_id_str = this.intermediate_state_table.table_id().to_string();
@@ -449,6 +435,34 @@
 
     #[try_stream(ok = StreamChunk, error = StreamExecutorError)]
     async fn flush_data<'a>(this: &'a mut ExecutorInner<K, S>, vars: &'a mut ExecutionVars<K, S>) {
+        // Update metrics.
+        let actor_id_str = this.actor_ctx.id.to_string();
+        let table_id_str = this.intermediate_state_table.table_id().to_string();
+        this.metrics
+            .agg_lookup_miss_count
+            .with_label_values(&[&table_id_str, &actor_id_str])
+            .inc_by(vars.stats.lookup_miss_count);
+        vars.stats.lookup_miss_count = 0;
+        this.metrics
+            .agg_total_lookup_count
+            .with_label_values(&[&table_id_str, &actor_id_str])
+            .inc_by(vars.stats.total_lookup_count);
+        vars.stats.total_lookup_count = 0;
+        this.metrics
+            .agg_cached_entry_count
+            .with_label_values(&[&table_id_str, &actor_id_str])
+            .set(vars.agg_group_cache.len() as i64);
+        this.metrics
+            .agg_chunk_lookup_miss_count
+            .with_label_values(&[&table_id_str, &actor_id_str])
+            .inc_by(vars.stats.chunk_lookup_miss_count);
+        vars.stats.chunk_lookup_miss_count = 0;
+        this.metrics
+            .agg_chunk_total_lookup_count
+            .with_label_values(&[&table_id_str, &actor_id_str])
+            .inc_by(vars.stats.chunk_total_lookup_count);
+        vars.stats.chunk_total_lookup_count = 0;
+
         let window_watermark = vars.window_watermark.take();
 
         // flush changed states into intermediate state table
@@ -530,30 +544,10 @@
             yield chunk;
         }
 
-<<<<<<< HEAD
-        if n_dirty_group == 0 && window_watermark.is_none() {
-            // Nothing is expected to be changed.
-            this.all_state_tables_mut().for_each(|table| {
-                table.commit_no_data_expected(epoch);
-            });
-        } else {
-            if let Some(watermark) = window_watermark {
-                // Update watermark of state tables, for state cleaning.
-                this.all_state_tables_mut()
-                    .for_each(|table| table.update_watermark(watermark.clone(), false));
-            }
-            // Commit all state tables.
-            futures::future::try_join_all(
-                this.all_state_tables_mut()
-                    .map(|table| async { table.commit(epoch, is_checkpoint).await }),
-            )
-            .await?;
-=======
         if let Some(watermark) = window_watermark {
             // Update watermark of state tables, for state cleaning.
             this.all_state_tables_mut()
                 .for_each(|table| table.update_watermark(watermark.clone(), false));
->>>>>>> 80f1d58b
         }
 
         // Flush distinct dedup state.
@@ -593,10 +587,11 @@
     async fn commit_state_tables(
         this: &mut ExecutorInner<K, S>,
         epoch: EpochPair,
+        is_checkpoint: bool,
     ) -> StreamExecutorResult<()> {
         futures::future::try_join_all(
             this.all_state_tables_mut()
-                .map(|table| async { table.commit(epoch).await }),
+                .map(|table| async { table.commit(epoch, is_checkpoint).await }),
         )
         .await?;
         Ok(())
@@ -692,19 +687,11 @@
                     Self::update_metrics(&this, &mut vars);
 
                     #[for_await]
-<<<<<<< HEAD
-                    for chunk in Self::flush_data(
-                        &mut this,
-                        &mut vars,
-                        barrier.epoch,
-                        barrier.is_checkpoint(),
-                    ) {
-=======
                     for chunk in Self::flush_data(&mut this, &mut vars) {
->>>>>>> 80f1d58b
                         yield Message::Chunk(chunk?);
                     }
-                    Self::commit_state_tables(&mut this, barrier.epoch).await?;
+                    Self::commit_state_tables(&mut this, barrier.epoch, barrier.is_checkpoint())
+                        .await?;
 
                     if this.emit_on_window_close {
                         // ignore watermarks on other columns
