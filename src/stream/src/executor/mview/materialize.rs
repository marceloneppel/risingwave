--- conflicted
+++ resolved
@@ -60,34 +60,23 @@
     version_column_index: Option<u32>,
 
     may_have_downstream: bool,
-<<<<<<< HEAD
 
     depended_subscription_ids: HashSet<u32>,
-=======
->>>>>>> 3dc9fdfb
 }
 
 fn get_op_consistency_level(
     conflict_behavior: ConflictBehavior,
     may_have_downstream: bool,
-<<<<<<< HEAD
     depended_subscriptions: &HashSet<u32>,
 ) -> StateTableOpConsistencyLevel {
     if !depended_subscriptions.is_empty() {
         StateTableOpConsistencyLevel::LogStoreEnabled
-    } else if may_have_downstream || !matches!(conflict_behavior, ConflictBehavior::Overwrite) {
-        StateTableOpConsistencyLevel::ConsistentOldValue
-    } else {
-        StateTableOpConsistencyLevel::Inconsistent
-=======
-) -> StateTableOpConsistencyLevel {
-    if !may_have_downstream && matches!(conflict_behavior, ConflictBehavior::Overwrite) {
+    } else if !may_have_downstream && matches!(conflict_behavior, ConflictBehavior::Overwrite) {
         // Table with overwrite conflict behavior could disable conflict check
         // if no downstream mv depends on it, so we use a inconsistent_op to skip sanity check as well.
         StateTableOpConsistencyLevel::Inconsistent
     } else {
         StateTableOpConsistencyLevel::ConsistentOldValue
->>>>>>> 3dc9fdfb
     }
 }
 
@@ -122,7 +111,6 @@
 
         let arrange_key_indices: Vec<usize> = arrange_key.iter().map(|k| k.column_index).collect();
         let may_have_downstream = actor_context.initial_dispatch_num != 0;
-<<<<<<< HEAD
         let depended_subscription_ids = actor_context
             .related_subscriptions
             .get(&TableId::new(table_catalog.id))
@@ -133,9 +121,6 @@
             may_have_downstream,
             &depended_subscription_ids,
         );
-=======
-        let op_consistency_level = get_op_consistency_level(conflict_behavior, may_have_downstream);
->>>>>>> 3dc9fdfb
         // Note: The current implementation could potentially trigger a switch on the inconsistent_op flag. If the storage relies on this flag to perform optimizations, it would be advisable to maintain consistency with it throughout the lifecycle.
         let state_table = StateTableInner::from_table_catalog_with_consistency_level(
             table_catalog,
@@ -162,10 +147,7 @@
             conflict_behavior,
             version_column_index,
             may_have_downstream,
-<<<<<<< HEAD
             depended_subscription_ids,
-=======
->>>>>>> 3dc9fdfb
         }
     }
 
@@ -281,7 +263,6 @@
                     {
                         self.may_have_downstream = true;
                     }
-<<<<<<< HEAD
                     Self::may_update_depended_subscriptions(
                         &mut self.depended_subscription_ids,
                         mutation,
@@ -292,10 +273,6 @@
                         self.may_have_downstream,
                         &self.depended_subscription_ids,
                     );
-=======
-                    let op_consistency_level =
-                        get_op_consistency_level(self.conflict_behavior, self.may_have_downstream);
->>>>>>> 3dc9fdfb
                     self.state_table
                         .commit_may_switch_consistent_op(b.epoch, op_consistency_level)
                         .await?;
@@ -319,7 +296,6 @@
         }
     }
 
-<<<<<<< HEAD
     /// return true when changed
     fn may_update_depended_subscriptions(
         depended_subscriptions: &mut HashSet<u32>,
@@ -371,8 +347,6 @@
         }
     }
 
-=======
->>>>>>> 3dc9fdfb
     fn new_downstream_created(mutation: Option<&Mutation>, actor_id: ActorId) -> bool {
         let Some(mutation) = mutation else {
             return false;
@@ -454,10 +428,7 @@
             conflict_behavior,
             version_column_index: None,
             may_have_downstream: true,
-<<<<<<< HEAD
             depended_subscription_ids: HashSet::new(),
-=======
->>>>>>> 3dc9fdfb
         }
     }
 }
