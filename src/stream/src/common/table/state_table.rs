// Copyright 2024 RisingWave Labs
//
// Licensed under the Apache License, Version 2.0 (the "License");
// you may not use this file except in compliance with the License.
// You may obtain a copy of the License at
//
//     http://www.apache.org/licenses/LICENSE-2.0
//
// Unless required by applicable law or agreed to in writing, software
// distributed under the License is distributed on an "AS IS" BASIS,
// WITHOUT WARRANTIES OR CONDITIONS OF ANY KIND, either express or implied.
// See the License for the specific language governing permissions and
// limitations under the License.

use std::collections::HashMap;
use std::default::Default;
use std::ops::Bound;
use std::ops::Bound::*;
use std::sync::Arc;

use bytes::{BufMut, Bytes, BytesMut};
use either::Either;
use foyer::memory::CacheContext;
use futures::{pin_mut, FutureExt, Stream, StreamExt, TryStreamExt};
use futures_async_stream::for_await;
use itertools::{izip, Itertools};
use risingwave_common::array::stream_record::Record;
use risingwave_common::array::{ArrayImplBuilder, ArrayRef, DataChunk, Op, StreamChunk};
use risingwave_common::buffer::Bitmap;
use risingwave_common::catalog::{
    get_dist_key_in_pk_indices, ColumnDesc, ColumnId, TableId, TableOption,
};
use risingwave_common::hash::{VirtualNode, VnodeBitmapExt};
use risingwave_common::row::{self, once, CompactedRow, Once, OwnedRow, Row, RowExt};
use risingwave_common::types::{DataType, Datum, DefaultOrd, DefaultOrdered, ScalarImpl};
use risingwave_common::util::column_index_mapping::ColIndexMapping;
use risingwave_common::util::epoch::EpochPair;
use risingwave_common::util::iter_util::{ZipEqDebug, ZipEqFast};
use risingwave_common::util::row_serde::OrderedRowSerde;
use risingwave_common::util::sort_util::OrderType;
use risingwave_common::util::value_encoding::BasicSerde;
use risingwave_hummock_sdk::key::{
    end_bound_of_prefix, prefixed_range_with_vnode, range_of_prefix,
    start_bound_of_excluded_prefix, TableKey, TableKeyRange,
};
use risingwave_hummock_sdk::table_watermark::{VnodeWatermark, WatermarkDirection};
use risingwave_pb::catalog::Table;
use risingwave_storage::error::{ErrorKind, StorageError, StorageResult};
use risingwave_storage::hummock::CachePolicy;
use risingwave_storage::mem_table::MemTableError;
use risingwave_storage::row_serde::find_columns_by_ids;
use risingwave_storage::row_serde::row_serde_util::{
    deserialize_pk_with_vnode, serialize_pk, serialize_pk_with_vnode,
};
use risingwave_storage::row_serde::value_serde::ValueRowSerde;
use risingwave_storage::store::{
    InitOptions, LocalStateStore, NewLocalOptions, OpConsistencyLevel, PrefetchOptions,
    ReadLogOptions, ReadOptions, SealCurrentEpochOptions, StateStoreIter, StateStoreIterExt,
};
use risingwave_storage::table::merge_sort::merge_sort;
use risingwave_storage::table::{deserialize_log_stream, KeyedRow, TableDistribution};
use risingwave_storage::StateStore;
use thiserror_ext::AsReport;
use tracing::{trace, Instrument};

use super::watermark::{WatermarkBufferByEpoch, WatermarkBufferStrategy};
use crate::cache::cache_may_stale;
use crate::common::cache::{StateCache, StateCacheFiller};
use crate::common::table::state_table_cache::StateTableWatermarkCache;
use crate::executor::{StreamExecutorError, StreamExecutorResult};

/// This num is arbitrary and we may want to improve this choice in the future.
const STATE_CLEANING_PERIOD_EPOCH: usize = 300;
/// Mostly watermark operators will have inserts (append-only).
/// So this number should not need to be very large.
/// But we may want to improve this choice in the future.
const WATERMARK_CACHE_ENTRIES: usize = 16;

type DefaultWatermarkBufferStrategy = WatermarkBufferByEpoch<STATE_CLEANING_PERIOD_EPOCH>;

/// This macro is used to mark a point where we want to randomly discard the operation and early
/// return, only in insane mode.
macro_rules! insane_mode_discard_point {
    () => {{
        use rand::Rng;
        if crate::consistency::insane() && rand::thread_rng().gen_bool(0.3) {
            return;
        }
    }};
}

/// `StateTableInner` is the interface accessing relational data in KV(`StateStore`) with
/// row-based encoding.
#[derive(Clone)]
pub struct StateTableInner<
    S,
    SD = BasicSerde,
    const IS_REPLICATED: bool = false,
    W = DefaultWatermarkBufferStrategy,
    const USE_WATERMARK_CACHE: bool = false,
> where
    S: StateStore,
    SD: ValueRowSerde,
    W: WatermarkBufferStrategy,
{
    /// Id for this table.
    table_id: TableId,

    /// State store backend.
    local_store: S::Local,

    /// State store for accessing snapshot data
    store: S,

    /// Used for serializing and deserializing the primary key.
    pk_serde: OrderedRowSerde,

    /// Row deserializer with value encoding
    row_serde: SD,

    /// Indices of primary key.
    /// Note that the index is based on the all columns of the table, instead of the output ones.
    // FIXME: revisit constructions and usages.
    pk_indices: Vec<usize>,

    /// Distribution of the state table.
    ///
    /// It holds vnode bitmap. Only the rows whose vnode of the primary key is in this set will be visible to the
    /// executor. The table will also check whether the written rows
    /// conform to this partition.
    distribution: TableDistribution,

    prefix_hint_len: usize,

    /// Used for catalog `table_properties`
    table_option: TableOption,

    value_indices: Option<Vec<usize>>,

    /// Strategy to buffer watermark for lazy state cleaning.
    watermark_buffer_strategy: W,
    /// State cleaning watermark. Old states will be cleaned under this watermark when committing.
    state_clean_watermark: Option<ScalarImpl>,

    /// Watermark of the last committed state cleaning.
    prev_cleaned_watermark: Option<ScalarImpl>,

    /// Watermark cache
    watermark_cache: StateTableWatermarkCache,

    /// Data Types
    /// We will need to use to build data chunks from state table rows.
    data_types: Vec<DataType>,

    /// "i" here refers to the base `state_table`'s actual schema.
    /// "o" here refers to the replicated state table's output schema.
    /// This mapping is used to reconstruct a row being written from replicated state table.
    /// Such that the schema of this row will match the full schema of the base state table.
    /// It is only applicable for replication.
    i2o_mapping: ColIndexMapping,

    /// Output indices
    /// Used for:
    /// 1. Computing `output_value_indices` to ser/de replicated rows.
    /// 2. Computing output pk indices to used them for backfill state.
    output_indices: Vec<usize>,

    op_consistency_level: StateTableOpConsistencyLevel,
}

/// `StateTable` will use `BasicSerde` as default
pub type StateTable<S> = StateTableInner<S, BasicSerde>;
/// `ReplicatedStateTable` is meant to replicate upstream shared buffer.
/// Used for `ArrangementBackfill` executor.
pub type ReplicatedStateTable<S, SD> = StateTableInner<S, SD, true>;
/// `WatermarkCacheStateTable` caches the watermark column.
/// It will reduce state cleaning overhead.
pub type WatermarkCacheStateTable<S> =
    StateTableInner<S, BasicSerde, false, DefaultWatermarkBufferStrategy, true>;
pub type WatermarkCacheParameterizedStateTable<S, const USE_WATERMARK_CACHE: bool> =
    StateTableInner<S, BasicSerde, false, DefaultWatermarkBufferStrategy, USE_WATERMARK_CACHE>;

// initialize
impl<S, SD, W, const USE_WATERMARK_CACHE: bool> StateTableInner<S, SD, true, W, USE_WATERMARK_CACHE>
where
    S: StateStore,
    SD: ValueRowSerde,
    W: WatermarkBufferStrategy,
{
    /// get the newest epoch of the state store and panic if the `init_epoch()` has never be called
    /// async interface only used for replicated state table,
    /// as it needs to wait for prev epoch to be committed.
    pub async fn init_epoch(&mut self, epoch: EpochPair) -> StorageResult<()> {
        self.local_store.init(InitOptions::new(epoch)).await
    }
}

// initialize
impl<S, SD, W, const USE_WATERMARK_CACHE: bool>
    StateTableInner<S, SD, false, W, USE_WATERMARK_CACHE>
where
    S: StateStore,
    SD: ValueRowSerde,
    W: WatermarkBufferStrategy,
{
    /// get the newest epoch of the state store and panic if the `init_epoch()` has never be called
    /// No need to `wait_for_epoch`, so it should complete immediately.
    pub fn init_epoch(&mut self, epoch: EpochPair) {
        self.local_store
            .init(InitOptions::new(epoch))
            .now_or_never()
            .expect("non-replicated state store should start immediately.")
            .expect("non-replicated state store should not wait_for_epoch, and fail because of it.")
    }

    pub fn state_store(&self) -> &S {
        &self.store
    }
}

fn consistent_old_value_op(
    row_serde: impl ValueRowSerde,
    is_log_store: bool,
) -> OpConsistencyLevel {
    OpConsistencyLevel::ConsistentOldValue {
        check_old_value: Arc::new(move |first: &Bytes, second: &Bytes| {
            if first == second {
                return true;
            }
            let first = match row_serde.deserialize(first) {
                Ok(rows) => rows,
                Err(e) => {
                    error!(error = %e.as_report(), value = ?first, "fail to deserialize serialized value");
                    return false;
                }
            };
            let second = match row_serde.deserialize(second) {
                Ok(rows) => rows,
                Err(e) => {
                    error!(error = %e.as_report(), value = ?second, "fail to deserialize serialized value");
                    return false;
                }
            };
            if first != second {
                error!(first = ?first, second = ?second, "sanity check fail");
                false
            } else {
                true
            }
        }),
        is_log_store,
    }
}

#[derive(Eq, PartialEq, Copy, Clone, Debug)]
pub enum StateTableOpConsistencyLevel {
<<<<<<< HEAD
    Inconsistent,
    ConsistentOldValue,
=======
    /// Op is inconsistent
    Inconsistent,
    /// Op is consistent.
    /// - Insert op should ensure that the key does not exist previously
    /// - Delete and Update op should ensure that the key exists and the previous value matches the passed old value
    ConsistentOldValue,
    /// The requirement on operation consistency is the same as `ConsistentOldValue`.
    /// The difference is that in the `LogStoreEnabled`, the state table should also flush and store and old value.
>>>>>>> 3dc9fdfb
    LogStoreEnabled,
}

// initialize
// FIXME(kwannoel): Enforce that none of the constructors here
// should be used by replicated state table.
// Apart from from_table_catalog_inner.
impl<S, SD, const IS_REPLICATED: bool, W, const USE_WATERMARK_CACHE: bool>
    StateTableInner<S, SD, IS_REPLICATED, W, USE_WATERMARK_CACHE>
where
    S: StateStore,
    SD: ValueRowSerde,
    W: WatermarkBufferStrategy,
{
    /// Create state table from table catalog and store.
    pub async fn from_table_catalog(
        table_catalog: &Table,
        store: S,
        vnodes: Option<Arc<Bitmap>>,
    ) -> Self {
        Self::from_table_catalog_with_consistency_level(
            table_catalog,
            store,
            vnodes,
            StateTableOpConsistencyLevel::ConsistentOldValue,
        )
        .await
    }

    /// Create state table from table catalog and store with sanity check disabled.
    pub async fn from_table_catalog_inconsistent_op(
        table_catalog: &Table,
        store: S,
        vnodes: Option<Arc<Bitmap>>,
    ) -> Self {
        Self::from_table_catalog_with_consistency_level(
            table_catalog,
            store,
            vnodes,
            StateTableOpConsistencyLevel::Inconsistent,
        )
        .await
    }

    pub async fn from_table_catalog_with_consistency_level(
        table_catalog: &Table,
        store: S,
        vnodes: Option<Arc<Bitmap>>,
        consistency_level: StateTableOpConsistencyLevel,
    ) -> Self {
        Self::from_table_catalog_inner(table_catalog, store, vnodes, consistency_level, vec![])
            .await
    }

    /// Create state table from table catalog and store.
    async fn from_table_catalog_inner(
        table_catalog: &Table,
        store: S,
        vnodes: Option<Arc<Bitmap>>,
        op_consistency_level: StateTableOpConsistencyLevel,
        output_column_ids: Vec<ColumnId>,
    ) -> Self {
        let table_id = TableId::new(table_catalog.id);
        let table_columns: Vec<ColumnDesc> = table_catalog
            .columns
            .iter()
            .map(|col| col.column_desc.as_ref().unwrap().into())
            .collect();
        let data_types: Vec<DataType> = table_catalog
            .columns
            .iter()
            .map(|col| {
                col.get_column_desc()
                    .unwrap()
                    .get_column_type()
                    .unwrap()
                    .into()
            })
            .collect();
        let order_types: Vec<OrderType> = table_catalog
            .pk
            .iter()
            .map(|col_order| OrderType::from_protobuf(col_order.get_order_type().unwrap()))
            .collect();
        let dist_key_indices: Vec<usize> = table_catalog
            .distribution_key
            .iter()
            .map(|dist_index| *dist_index as usize)
            .collect();

        let pk_indices = table_catalog
            .pk
            .iter()
            .map(|col_order| col_order.column_index as usize)
            .collect_vec();

        // FIXME(yuhao): only use `dist_key_in_pk` in the proto
        let dist_key_in_pk_indices = if table_catalog.get_dist_key_in_pk().is_empty() {
            get_dist_key_in_pk_indices(&dist_key_indices, &pk_indices).unwrap()
        } else {
            table_catalog
                .get_dist_key_in_pk()
                .iter()
                .map(|idx| *idx as usize)
                .collect()
        };

        let vnode_col_idx_in_pk = table_catalog.vnode_col_index.as_ref().and_then(|idx| {
            let vnode_col_idx = *idx as usize;
            pk_indices.iter().position(|&i| vnode_col_idx == i)
        });

        let distribution =
            TableDistribution::new(vnodes, dist_key_in_pk_indices, vnode_col_idx_in_pk);

        let pk_data_types = pk_indices
            .iter()
            .map(|i| table_columns[*i].data_type.clone())
            .collect();
        let pk_serde = OrderedRowSerde::new(pk_data_types, order_types);

        let input_value_indices = table_catalog
            .value_indices
            .iter()
            .map(|val| *val as usize)
            .collect_vec();

        let no_shuffle_value_indices = (0..table_columns.len()).collect_vec();

        // if value_indices is the no shuffle full columns.
        let value_indices = match input_value_indices.len() == table_columns.len()
            && input_value_indices == no_shuffle_value_indices
        {
            true => None,
            false => Some(input_value_indices),
        };
        let prefix_hint_len = table_catalog.read_prefix_len_hint as usize;

        let make_row_serde = || {
            SD::new(
                Arc::from_iter(table_catalog.value_indices.iter().map(|val| *val as usize)),
                Arc::from(table_columns.clone().into_boxed_slice()),
            )
        };

        let state_table_op_consistency_level = if crate::consistency::insane() {
            // In insane mode, we will have inconsistent operations applied on the table, even if
            // our executor code do not expect that.
            StateTableOpConsistencyLevel::Inconsistent
        } else {
            op_consistency_level
        };
        let op_consistency_level = match state_table_op_consistency_level {
            StateTableOpConsistencyLevel::Inconsistent => OpConsistencyLevel::Inconsistent,
            StateTableOpConsistencyLevel::ConsistentOldValue => {
                let row_serde = make_row_serde();
                consistent_old_value_op(row_serde, false)
            }
            StateTableOpConsistencyLevel::LogStoreEnabled => {
                let row_serde = make_row_serde();
                consistent_old_value_op(row_serde, true)
            }
        };

        let table_option = TableOption::new(table_catalog.retention_seconds);
        let new_local_options = if IS_REPLICATED {
            NewLocalOptions::new_replicated(
                table_id,
                op_consistency_level,
                table_option,
                distribution.vnodes().clone(),
            )
        } else {
            NewLocalOptions::new(
                table_id,
                op_consistency_level,
                table_option,
                distribution.vnodes().clone(),
            )
        };
        let local_state_store = store.new_local(new_local_options).await;

        let row_serde = make_row_serde();

        // If state table has versioning, that means it supports
        // Schema change. In that case, the row encoding should be column aware as well.
        // Otherwise both will be false.
        // NOTE(kwannoel): Replicated table will follow upstream table's versioning. I'm not sure
        // If ALTER TABLE will propagate to this replicated table as well. Ideally it won't
        assert_eq!(
            table_catalog.version.is_some(),
            row_serde.kind().is_column_aware()
        );

        let watermark_cache = if USE_WATERMARK_CACHE {
            StateTableWatermarkCache::new(WATERMARK_CACHE_ENTRIES)
        } else {
            StateTableWatermarkCache::new(0)
        };

        // Get info for replicated state table.
        let output_column_ids_to_input_idx = output_column_ids
            .iter()
            .enumerate()
            .map(|(pos, id)| (*id, pos))
            .collect::<HashMap<_, _>>();

        // Compute column descriptions
        let columns: Vec<ColumnDesc> = table_catalog
            .columns
            .iter()
            .map(|c| c.column_desc.as_ref().unwrap().into())
            .collect_vec();

        // Compute i2o mapping
        // Note that this can be a partial mapping, since we use the i2o mapping to get
        // any 1 of the output columns, and use that to fill the input column.
        let mut i2o_mapping = vec![None; columns.len()];
        for (i, column) in columns.iter().enumerate() {
            if let Some(pos) = output_column_ids_to_input_idx.get(&column.column_id) {
                i2o_mapping[i] = Some(*pos);
            }
        }
        // We can prune any duplicate column indices
        let i2o_mapping = ColIndexMapping::new(i2o_mapping, output_column_ids.len());

        // Compute output indices
        let (_, output_indices) = find_columns_by_ids(&columns[..], &output_column_ids);

        Self {
            table_id,
            local_store: local_state_store,
            store,
            pk_serde,
            row_serde,
            pk_indices,
            distribution,
            prefix_hint_len,
            table_option,
            value_indices,
            watermark_buffer_strategy: W::default(),
            state_clean_watermark: None,
            prev_cleaned_watermark: None,
            watermark_cache,
            data_types,
            output_indices,
            i2o_mapping,
            op_consistency_level: state_table_op_consistency_level,
        }
    }

    /// Create a state table without distribution, used for unit tests.
    pub async fn new_without_distribution(
        store: S,
        table_id: TableId,
        columns: Vec<ColumnDesc>,
        order_types: Vec<OrderType>,
        pk_indices: Vec<usize>,
    ) -> Self {
        Self::new_with_distribution(
            store,
            table_id,
            columns,
            order_types,
            pk_indices,
            TableDistribution::singleton(),
            None,
        )
        .await
    }

    /// Create a state table without distribution, with given `value_indices`, used for unit tests.
    pub async fn new_without_distribution_with_value_indices(
        store: S,
        table_id: TableId,
        columns: Vec<ColumnDesc>,
        order_types: Vec<OrderType>,
        pk_indices: Vec<usize>,
        value_indices: Vec<usize>,
    ) -> Self {
        Self::new_with_distribution(
            store,
            table_id,
            columns,
            order_types,
            pk_indices,
            TableDistribution::singleton(),
            Some(value_indices),
        )
        .await
    }

    /// Create a state table without distribution, used for unit tests.
    pub async fn new_without_distribution_inconsistent_op(
        store: S,
        table_id: TableId,
        columns: Vec<ColumnDesc>,
        order_types: Vec<OrderType>,
        pk_indices: Vec<usize>,
    ) -> Self {
        Self::new_with_distribution_inner(
            store,
            table_id,
            columns,
            order_types,
            pk_indices,
            TableDistribution::singleton(),
            None,
            false,
        )
        .await
    }

    /// Create a state table with distribution specified with `distribution`. Should use
    /// `Distribution::fallback()` for tests.
    pub async fn new_with_distribution(
        store: S,
        table_id: TableId,
        table_columns: Vec<ColumnDesc>,
        order_types: Vec<OrderType>,
        pk_indices: Vec<usize>,
        distribution: TableDistribution,
        value_indices: Option<Vec<usize>>,
    ) -> Self {
        Self::new_with_distribution_inner(
            store,
            table_id,
            table_columns,
            order_types,
            pk_indices,
            distribution,
            value_indices,
            true,
        )
        .await
    }

    pub async fn new_with_distribution_inconsistent_op(
        store: S,
        table_id: TableId,
        table_columns: Vec<ColumnDesc>,
        order_types: Vec<OrderType>,
        pk_indices: Vec<usize>,
        distribution: TableDistribution,
        value_indices: Option<Vec<usize>>,
    ) -> Self {
        Self::new_with_distribution_inner(
            store,
            table_id,
            table_columns,
            order_types,
            pk_indices,
            distribution,
            value_indices,
            false,
        )
        .await
    }

    #[allow(clippy::too_many_arguments)]
    async fn new_with_distribution_inner(
        store: S,
        table_id: TableId,
        table_columns: Vec<ColumnDesc>,
        order_types: Vec<OrderType>,
        pk_indices: Vec<usize>,
        distribution: TableDistribution,
        value_indices: Option<Vec<usize>>,
        is_consistent_op: bool,
    ) -> Self {
        let make_row_serde = || {
            SD::new(
                Arc::from(
                    value_indices
                        .clone()
                        .unwrap_or_else(|| (0..table_columns.len()).collect_vec())
                        .into_boxed_slice(),
                ),
                Arc::from(table_columns.clone().into_boxed_slice()),
            )
        };
        let op_consistency_level = if is_consistent_op {
            let row_serde = make_row_serde();
            consistent_old_value_op(row_serde, false)
        } else {
            OpConsistencyLevel::Inconsistent
        };
        let local_state_store = store
            .new_local(NewLocalOptions::new(
                table_id,
                op_consistency_level,
                TableOption::default(),
                distribution.vnodes().clone(),
            ))
            .await;
        let row_serde = make_row_serde();
        let data_types: Vec<DataType> = table_columns
            .iter()
            .map(|col| col.data_type.clone())
            .collect();
        let pk_data_types = pk_indices
            .iter()
            .map(|i| table_columns[*i].data_type.clone())
            .collect();
        let pk_serde = OrderedRowSerde::new(pk_data_types, order_types);

        let watermark_cache = if USE_WATERMARK_CACHE {
            StateTableWatermarkCache::new(WATERMARK_CACHE_ENTRIES)
        } else {
            StateTableWatermarkCache::new(0)
        };
        Self {
            table_id,
            local_store: local_state_store,
            store,
            pk_serde,
            row_serde,
            pk_indices,
            distribution,
            prefix_hint_len: 0,
            table_option: Default::default(),
            value_indices,
            watermark_buffer_strategy: W::default(),
            state_clean_watermark: None,
            prev_cleaned_watermark: None,
            watermark_cache,
            data_types,
            output_indices: vec![],
            i2o_mapping: ColIndexMapping::new(vec![], 0),
            op_consistency_level: if is_consistent_op {
                StateTableOpConsistencyLevel::ConsistentOldValue
            } else {
                StateTableOpConsistencyLevel::Inconsistent
            },
        }
    }

    pub fn get_data_types(&self) -> &[DataType] {
        &self.data_types
    }

    pub fn table_id(&self) -> u32 {
        self.table_id.table_id
    }

    /// get the newest epoch of the state store and panic if the `init_epoch()` has never be called
    pub fn epoch(&self) -> u64 {
        self.local_store.epoch()
    }

    /// Get the vnode value with given (prefix of) primary key
    fn compute_prefix_vnode(&self, pk_prefix: impl Row) -> VirtualNode {
        self.distribution
            .try_compute_vnode_by_pk_prefix(pk_prefix)
            .expect("For streaming, the given prefix must be enough to calculate the vnode")
    }

    /// Get the vnode value of the given primary key
    pub fn compute_vnode_by_pk(&self, pk: impl Row) -> VirtualNode {
        self.distribution.compute_vnode_by_pk(pk)
    }

    /// NOTE(kwannoel): This is used by backfill.
    /// We want to check pk indices of upstream table.
    pub fn pk_indices(&self) -> &[usize] {
        &self.pk_indices
    }

    /// Get the indices of the primary key columns in the output columns.
    ///
    /// Returns `None` if any of the primary key columns is not in the output columns.
    pub fn pk_in_output_indices(&self) -> Option<Vec<usize>> {
        assert!(IS_REPLICATED);
        self.pk_indices
            .iter()
            .map(|&i| self.output_indices.iter().position(|&j| i == j))
            .collect()
    }

    pub fn pk_serde(&self) -> &OrderedRowSerde {
        &self.pk_serde
    }

    pub fn vnodes(&self) -> &Arc<Bitmap> {
        self.distribution.vnodes()
    }

    pub fn value_indices(&self) -> &Option<Vec<usize>> {
        &self.value_indices
    }

    fn is_dirty(&self) -> bool {
        self.local_store.is_dirty() || self.state_clean_watermark.is_some()
    }

    pub fn is_consistent_op(&self) -> bool {
        matches!(
            self.op_consistency_level,
            StateTableOpConsistencyLevel::ConsistentOldValue
                | StateTableOpConsistencyLevel::LogStoreEnabled
        )
    }
}

impl<S, SD, W, const USE_WATERMARK_CACHE: bool> StateTableInner<S, SD, true, W, USE_WATERMARK_CACHE>
where
    S: StateStore,
    SD: ValueRowSerde,
    W: WatermarkBufferStrategy,
{
    /// Create replicated state table from table catalog with output indices
    pub async fn from_table_catalog_with_output_column_ids(
        table_catalog: &Table,
        store: S,
        vnodes: Option<Arc<Bitmap>>,
        output_column_ids: Vec<ColumnId>,
    ) -> Self {
        Self::from_table_catalog_inner(
            table_catalog,
            store,
            vnodes,
            StateTableOpConsistencyLevel::Inconsistent,
            output_column_ids,
        )
        .await
    }
}

// point get
impl<
        S,
        SD,
        const IS_REPLICATED: bool,
        W: WatermarkBufferStrategy,
        const USE_WATERMARK_CACHE: bool,
    > StateTableInner<S, SD, IS_REPLICATED, W, USE_WATERMARK_CACHE>
where
    S: StateStore,
    SD: ValueRowSerde,
{
    /// Get a single row from state table.
    pub async fn get_row(&self, pk: impl Row) -> StreamExecutorResult<Option<OwnedRow>> {
        let encoded_row: Option<Bytes> = self.get_encoded_row(pk).await?;
        match encoded_row {
            Some(encoded_row) => {
                let row = self.row_serde.deserialize(&encoded_row)?;
                if IS_REPLICATED {
                    // If the table is replicated, we need to deserialize the row with the output
                    // indices.
                    let row = row.project(&self.output_indices);
                    Ok(Some(row.into_owned_row()))
                } else {
                    Ok(Some(OwnedRow::new(row)))
                }
            }
            None => Ok(None),
        }
    }

    /// Get a raw encoded row from state table.
    pub async fn get_encoded_row(&self, pk: impl Row) -> StreamExecutorResult<Option<Bytes>> {
        assert!(pk.len() <= self.pk_indices.len());

        if self.prefix_hint_len != 0 {
            debug_assert_eq!(self.prefix_hint_len, pk.len());
        }

        let serialized_pk =
            serialize_pk_with_vnode(&pk, &self.pk_serde, self.compute_vnode_by_pk(&pk));

        let prefix_hint = if self.prefix_hint_len != 0 && self.prefix_hint_len == pk.len() {
            Some(serialized_pk.slice(VirtualNode::SIZE..))
        } else {
            None
        };

        let read_options = ReadOptions {
            prefix_hint,
            retention_seconds: self.table_option.retention_seconds,
            table_id: self.table_id,
            cache_policy: CachePolicy::Fill(CacheContext::Default),
            ..Default::default()
        };

        self.local_store
            .get(serialized_pk, read_options)
            .await
            .map_err(Into::into)
    }

    /// Get a row in value-encoding format from state table.
    pub async fn get_compacted_row(
        &self,
        pk: impl Row,
    ) -> StreamExecutorResult<Option<CompactedRow>> {
        if self.row_serde.kind().is_basic() {
            // Basic serde is in value-encoding format, which is compatible with the compacted row.
            self.get_encoded_row(pk)
                .await
                .map(|bytes| bytes.map(CompactedRow::new))
        } else {
            // For other encodings, we must first deserialize it into a `Row` first, then serialize
            // it back into value-encoding format.
            self.get_row(pk)
                .await
                .map(|row| row.map(CompactedRow::from))
        }
    }

    /// Update the vnode bitmap of the state table, returns the previous vnode bitmap.
    #[must_use = "the executor should decide whether to manipulate the cache based on the previous vnode bitmap"]
    pub fn update_vnode_bitmap(&mut self, new_vnodes: Arc<Bitmap>) -> (Arc<Bitmap>, bool) {
        assert!(
            !self.is_dirty(),
            "vnode bitmap should only be updated when state table is clean"
        );
        let prev_vnodes = self.local_store.update_vnode_bitmap(new_vnodes.clone());
        assert_eq!(
            &prev_vnodes,
            self.vnodes(),
            "state table and state store vnode bitmap mismatches"
        );

        if self.distribution.is_singleton() {
            assert_eq!(
                &new_vnodes,
                self.vnodes(),
                "should not update vnode bitmap for singleton table"
            );
        }
        assert_eq!(self.vnodes().len(), new_vnodes.len());

        let cache_may_stale = cache_may_stale(self.vnodes(), &new_vnodes);

        if cache_may_stale {
            self.state_clean_watermark = None;
            if USE_WATERMARK_CACHE {
                self.watermark_cache.clear();
            }
        }

        (
            self.distribution.update_vnode_bitmap(new_vnodes),
            cache_may_stale,
        )
    }
}

// write
impl<
        S,
        SD,
        const IS_REPLICATED: bool,
        W: WatermarkBufferStrategy,
        const USE_WATERMARK_CACHE: bool,
    > StateTableInner<S, SD, IS_REPLICATED, W, USE_WATERMARK_CACHE>
where
    S: StateStore,
    SD: ValueRowSerde,
{
    fn handle_mem_table_error(&self, e: StorageError) {
        let e = match e.into_inner() {
            ErrorKind::MemTable(e) => e,
            _ => unreachable!("should only get memtable error"),
        };
        match *e {
            MemTableError::InconsistentOperation { key, prev, new } => {
                let (vnode, key) = deserialize_pk_with_vnode(&key, &self.pk_serde).unwrap();
                panic!(
                    "mem-table operation inconsistent! table_id: {}, vnode: {}, key: {:?}, prev: {}, new: {}",
                    self.table_id(),
                    vnode,
                    &key,
                    prev.debug_fmt(&self.row_serde),
                    new.debug_fmt(&self.row_serde),
                )
            }
        }
    }

    fn serialize_value(&self, value: impl Row) -> Bytes {
        if let Some(value_indices) = self.value_indices.as_ref() {
            self.row_serde
                .serialize(value.project(value_indices))
                .into()
        } else {
            self.row_serde.serialize(value).into()
        }
    }

    fn insert_inner(&mut self, key: TableKey<Bytes>, value_bytes: Bytes) {
        insane_mode_discard_point!();
        self.local_store
            .insert(key, value_bytes, None)
            .unwrap_or_else(|e| self.handle_mem_table_error(e));
    }

    fn delete_inner(&mut self, key: TableKey<Bytes>, value_bytes: Bytes) {
        insane_mode_discard_point!();
        self.local_store
            .delete(key, value_bytes)
            .unwrap_or_else(|e| self.handle_mem_table_error(e));
    }

    fn update_inner(
        &mut self,
        key_bytes: TableKey<Bytes>,
        old_value_bytes: Option<Bytes>,
        new_value_bytes: Bytes,
    ) {
        insane_mode_discard_point!();
        self.local_store
            .insert(key_bytes, new_value_bytes, old_value_bytes)
            .unwrap_or_else(|e| self.handle_mem_table_error(e));
    }

    /// Insert a row into state table. Must provide a full row corresponding to the column desc of
    /// the table.
    pub fn insert(&mut self, value: impl Row) {
        let pk_indices = &self.pk_indices;
        let pk = (&value).project(pk_indices);
        if USE_WATERMARK_CACHE {
            self.watermark_cache.insert(&pk);
        }

        let key_bytes = serialize_pk_with_vnode(pk, &self.pk_serde, self.compute_vnode_by_pk(pk));
        let value_bytes = self.serialize_value(value);
        self.insert_inner(key_bytes, value_bytes);
    }

    /// Delete a row from state table. Must provide a full row of old value corresponding to the
    /// column desc of the table.
    pub fn delete(&mut self, old_value: impl Row) {
        let pk_indices = &self.pk_indices;
        let pk = (&old_value).project(pk_indices);
        if USE_WATERMARK_CACHE {
            self.watermark_cache.delete(&pk);
        }

        let key_bytes = serialize_pk_with_vnode(pk, &self.pk_serde, self.compute_vnode_by_pk(pk));
        let value_bytes = self.serialize_value(old_value);
        self.delete_inner(key_bytes, value_bytes);
    }

    /// Update a row. The old and new value should have the same pk.
    pub fn update(&mut self, old_value: impl Row, new_value: impl Row) {
        let old_pk = (&old_value).project(self.pk_indices());
        let new_pk = (&new_value).project(self.pk_indices());
        debug_assert!(
            Row::eq(&old_pk, new_pk),
            "pk should not change: {old_pk:?} vs {new_pk:?}",
        );

        let new_key_bytes =
            serialize_pk_with_vnode(new_pk, &self.pk_serde, self.compute_vnode_by_pk(new_pk));
        let old_value_bytes = self.serialize_value(old_value);
        let new_value_bytes = self.serialize_value(new_value);

        self.update_inner(new_key_bytes, Some(old_value_bytes), new_value_bytes);
    }

    /// Update a row without giving old value.
    ///
    /// `op_consistency_level` should be set to `Inconsistent`.
    pub fn update_without_old_value(&mut self, new_value: impl Row) {
        let new_pk = (&new_value).project(self.pk_indices());
        let new_key_bytes =
            serialize_pk_with_vnode(new_pk, &self.pk_serde, self.compute_vnode_by_pk(new_pk));
        let new_value_bytes = self.serialize_value(new_value);

        self.update_inner(new_key_bytes, None, new_value_bytes);
    }

    /// Write a record into state table. Must have the same schema with the table.
    pub fn write_record(&mut self, record: Record<impl Row>) {
        match record {
            Record::Insert { new_row } => self.insert(new_row),
            Record::Delete { old_row } => self.delete(old_row),
            Record::Update { old_row, new_row } => self.update(old_row, new_row),
        }
    }

    fn fill_non_output_indices(&self, chunk: StreamChunk) -> StreamChunk {
        fill_non_output_indices(&self.i2o_mapping, &self.data_types, chunk)
    }

    /// Write batch with a `StreamChunk` which should have the same schema with the table.
    // allow(izip, which use zip instead of zip_eq)
    #[allow(clippy::disallowed_methods)]
    pub fn write_chunk(&mut self, chunk: StreamChunk) {
        let chunk = if IS_REPLICATED {
            self.fill_non_output_indices(chunk)
        } else {
            chunk
        };
        let (chunk, op) = chunk.into_parts();

        let vnodes = self
            .distribution
            .compute_chunk_vnode(&chunk, &self.pk_indices);

        let values = if let Some(ref value_indices) = self.value_indices {
            chunk.project(value_indices).serialize_with(&self.row_serde)
        } else {
            chunk.serialize_with(&self.row_serde)
        };

        // TODO(kwannoel): Seems like we are doing vis check twice here.
        // Once below, when using vis, and once here,
        // when using vis to set rows empty or not.
        // If we are to use the vis optimization, we should skip this.
        let key_chunk = chunk.project(self.pk_indices());
        let vnode_and_pks = key_chunk
            .rows_with_holes()
            .zip_eq_fast(vnodes.iter())
            .map(|(r, vnode)| {
                let mut buffer = BytesMut::new();
                buffer.put_slice(&vnode.to_be_bytes()[..]);
                if let Some(r) = r {
                    self.pk_serde.serialize(r, &mut buffer);
                }
                (r, buffer.freeze())
            })
            .collect_vec();

        if !key_chunk.is_compacted() {
            for ((op, (key, key_bytes), value), vis) in
                izip!(op.iter(), vnode_and_pks, values).zip_eq_debug(key_chunk.visibility().iter())
            {
                if vis {
                    match op {
                        Op::Insert | Op::UpdateInsert => {
                            if USE_WATERMARK_CACHE && let Some(ref pk) = key {
                                self.watermark_cache.insert(pk);
                            }
                            self.insert_inner(TableKey(key_bytes), value);
                        }
                        Op::Delete | Op::UpdateDelete => {
                            if USE_WATERMARK_CACHE && let Some(ref pk) = key {
                                self.watermark_cache.delete(pk);
                            }
                            self.delete_inner(TableKey(key_bytes), value);
                        }
                    }
                }
            }
        } else {
            for (op, (key, key_bytes), value) in izip!(op.iter(), vnode_and_pks, values) {
                match op {
                    Op::Insert | Op::UpdateInsert => {
                        if USE_WATERMARK_CACHE && let Some(ref pk) = key {
                            self.watermark_cache.insert(pk);
                        }
                        self.insert_inner(TableKey(key_bytes), value);
                    }
                    Op::Delete | Op::UpdateDelete => {
                        if USE_WATERMARK_CACHE && let Some(ref pk) = key {
                            self.watermark_cache.delete(pk);
                        }
                        self.delete_inner(TableKey(key_bytes), value);
                    }
                }
            }
        }
    }

    /// Update watermark for state cleaning.
    ///
    /// # Arguments
    ///
    /// * `watermark` - Latest watermark received.
    /// * `eager_cleaning` - Whether to clean up the state table eagerly.
    pub fn update_watermark(&mut self, watermark: ScalarImpl, eager_cleaning: bool) {
        trace!(table_id = %self.table_id, watermark = ?watermark, "update watermark");
        if self.watermark_buffer_strategy.apply() || eager_cleaning {
            self.state_clean_watermark = Some(watermark);
        }
    }

    pub async fn commit(&mut self, new_epoch: EpochPair) -> StreamExecutorResult<()> {
        self.commit_inner(new_epoch, None).await
    }

    pub async fn commit_may_switch_consistent_op(
        &mut self,
        new_epoch: EpochPair,
        op_consistency_level: StateTableOpConsistencyLevel,
    ) -> StreamExecutorResult<()> {
        if self.op_consistency_level != op_consistency_level {
            self.commit_inner(new_epoch, Some(op_consistency_level))
                .await
        } else {
            self.commit_inner(new_epoch, None).await
        }
    }

    async fn commit_inner(
        &mut self,
        new_epoch: EpochPair,
        switch_consistent_op: Option<StateTableOpConsistencyLevel>,
    ) -> StreamExecutorResult<()> {
        assert_eq!(self.epoch(), new_epoch.prev);
        let switch_op_consistency_level = switch_consistent_op.map(|new_consistency_level| {
            assert_ne!(self.op_consistency_level, new_consistency_level);
            self.op_consistency_level = new_consistency_level;
            match new_consistency_level {
                StateTableOpConsistencyLevel::Inconsistent => OpConsistencyLevel::Inconsistent,
                StateTableOpConsistencyLevel::ConsistentOldValue => {
                    consistent_old_value_op(self.row_serde.clone(), false)
                }
                StateTableOpConsistencyLevel::LogStoreEnabled => {
                    consistent_old_value_op(self.row_serde.clone(), true)
                }
            }
        });
        trace!(
            table_id = %self.table_id,
            epoch = ?self.epoch(),
            "commit state table"
        );
        // Tick the watermark buffer here because state table is expected to be committed once
        // per epoch.
        self.watermark_buffer_strategy.tick();
        if !self.is_dirty() {
            // If the state table is not modified, go fast path.
            self.local_store.seal_current_epoch(
                new_epoch.curr,
                SealCurrentEpochOptions {
                    table_watermarks: None,
                    switch_op_consistency_level,
                },
            );
            return Ok(());
        } else {
            self.seal_current_epoch(new_epoch.curr, switch_op_consistency_level)
                .instrument(tracing::info_span!("state_table_commit"))
                .await?;
        }

        // Refresh watermark cache if it is out of sync.
        if USE_WATERMARK_CACHE && !self.watermark_cache.is_synced() {
            if let Some(ref watermark) = self.prev_cleaned_watermark {
                let range: (Bound<Once<Datum>>, Bound<Once<Datum>>) =
                    (Included(once(Some(watermark.clone()))), Unbounded);
                // NOTE(kwannoel): We buffer `pks` before inserting into watermark cache
                // because we can't hold an immutable ref (via `iter_key_and_val_with_pk_range`)
                // and a mutable ref (via `self.watermark_cache.insert`) at the same time.
                // TODO(kwannoel): We can optimize it with:
                // 1. Either use `RefCell`.
                // 2. Or pass in a direct reference to LocalStateStore,
                //    instead of referencing it indirectly from `self`.
                //    Similar to how we do for pk_indices.
                let mut pks = Vec::with_capacity(self.watermark_cache.capacity());
                {
                    let mut streams = vec![];
                    for vnode in self.vnodes().iter_vnodes() {
                        let stream = self
                            .iter_with_vnode(vnode, &range, PrefetchOptions::default())
                            .await?;
                        streams.push(Box::pin(stream));
                    }
                    let merged_stream = merge_sort(streams);
                    pin_mut!(merged_stream);

                    #[for_await]
                    for entry in merged_stream.take(self.watermark_cache.capacity()) {
                        let keyed_row = entry?;
                        let pk = self.pk_serde.deserialize(keyed_row.key())?;
                        if !pk.is_null_at(0) {
                            pks.push(pk);
                        }
                    }
                }

                let mut filler = self.watermark_cache.begin_syncing();
                for pk in pks {
                    filler.insert_unchecked(DefaultOrdered(pk), ());
                }
                filler.finish();

                let n_cache_entries = self.watermark_cache.len();
                if n_cache_entries < self.watermark_cache.capacity() {
                    self.watermark_cache.set_table_row_count(n_cache_entries);
                }
            }
        }

        Ok(())
    }

    /// Write to state store.
    async fn seal_current_epoch(
        &mut self,
        next_epoch: u64,
        switch_op_consistency_level: Option<OpConsistencyLevel>,
    ) -> StreamExecutorResult<()> {
        let watermark = self.state_clean_watermark.take();
        watermark.as_ref().inspect(|watermark| {
            trace!(table_id = %self.table_id, watermark = ?watermark, "state cleaning");
        });

        let prefix_serializer = if self.pk_indices().is_empty() {
            None
        } else {
            Some(self.pk_serde.prefix(1))
        };

        let should_clean_watermark = match watermark {
            Some(ref watermark) => {
                if USE_WATERMARK_CACHE && self.watermark_cache.is_synced() {
                    if let Some(key) = self.watermark_cache.lowest_key() {
                        watermark.as_scalar_ref_impl().default_cmp(&key).is_ge()
                    } else {
                        // Watermark cache is synced,
                        // And there's no key in watermark cache.
                        // That implies table is empty.
                        // We should not clean watermark.
                        false
                    }
                } else {
                    // Either we are not using watermark cache,
                    // Or watermark_cache is not synced.
                    // In either case we should clean watermark.
                    true
                }
            }
            None => false,
        };

        let watermark_suffix = watermark.as_ref().map(|watermark| {
            serialize_pk(
                row::once(Some(watermark.clone())),
                prefix_serializer.as_ref().unwrap(),
            )
        });

        let mut seal_watermark: Option<(WatermarkDirection, VnodeWatermark)> = None;

        // Compute Delete Ranges
        if should_clean_watermark && let Some(watermark_suffix) = watermark_suffix {
            trace!(table_id = %self.table_id, watermark = ?watermark_suffix, vnodes = ?{
                self.vnodes().iter_vnodes().collect_vec()
            }, "delete range");
            if prefix_serializer
                .as_ref()
                .unwrap()
                .get_order_types()
                .first()
                .unwrap()
                .is_ascending()
            {
                seal_watermark = Some((
                    WatermarkDirection::Ascending,
                    VnodeWatermark::new(
                        self.vnodes().clone(),
                        Bytes::copy_from_slice(watermark_suffix.as_ref()),
                    ),
                ));
            } else {
                seal_watermark = Some((
                    WatermarkDirection::Descending,
                    VnodeWatermark::new(
                        self.vnodes().clone(),
                        Bytes::copy_from_slice(watermark_suffix.as_ref()),
                    ),
                ));
            }
        }
        self.prev_cleaned_watermark = watermark;

        // Clear the watermark cache and force a resync.
        // TODO(kwannoel): This can be further optimized:
        // 1. Add a `cache.drain_until` interface, so we only clear the watermark cache
        //    up to the largest end of delete ranges.
        // 2. Mark the cache as not_synced, so we can still refill it later.
        // 3. When refilling the cache,
        //    we just refill from the largest value of the cache, as the lower bound.
        if USE_WATERMARK_CACHE && seal_watermark.is_some() {
            self.watermark_cache.clear();
        }

        self.local_store.flush().await?;
        let table_watermarks =
            seal_watermark.map(|(direction, watermark)| (direction, vec![watermark]));

        self.local_store.seal_current_epoch(
            next_epoch,
            SealCurrentEpochOptions {
                table_watermarks,
                switch_op_consistency_level,
            },
        );
        Ok(())
    }

    pub async fn try_flush(&mut self) -> StreamExecutorResult<()> {
        self.local_store.try_flush().await?;
        Ok(())
    }
}

// Iterator functions
impl<
        S,
        SD,
        const IS_REPLICATED: bool,
        W: WatermarkBufferStrategy,
        const USE_WATERMARK_CACHE: bool,
    > StateTableInner<S, SD, IS_REPLICATED, W, USE_WATERMARK_CACHE>
where
    S: StateStore,
    SD: ValueRowSerde,
{
    /// This function scans rows from the relational table with specific `pk_range` under the same
    /// `vnode`.
    pub async fn iter_with_vnode(
        &self,

        // Optional vnode that returns an iterator only over the given range under that vnode.
        // For now, we require this parameter, and will panic. In the future, when `None`, we can
        // iterate over each vnode that the `StateTableInner` owns.
        vnode: VirtualNode,
        pk_range: &(Bound<impl Row>, Bound<impl Row>),
        prefetch_options: PrefetchOptions,
    ) -> StreamExecutorResult<KeyedRowStream<'_, S, SD>> {
        Ok(deserialize_keyed_row_stream(
            self.iter_kv_with_pk_range(pk_range, vnode, prefetch_options)
                .await?,
            &self.row_serde,
        ))
    }

    pub async fn iter_with_vnode_and_output_indices(
        &self,
        vnode: VirtualNode,
        pk_range: &(Bound<impl Row>, Bound<impl Row>),
        prefetch_options: PrefetchOptions,
    ) -> StreamExecutorResult<impl Stream<Item = StreamExecutorResult<KeyedRow<Bytes>>> + '_> {
        assert!(IS_REPLICATED);
        let stream = self
            .iter_with_vnode(vnode, pk_range, prefetch_options)
            .await?;
        Ok(stream.map(|row| {
            row.map(|keyed_row| {
                let (vnode_prefixed_key, row) = keyed_row.into_parts();
                let row = row.project(&self.output_indices).into_owned_row();
                KeyedRow::new(vnode_prefixed_key, row)
            })
        }))
    }

    async fn iter_kv(
        &self,
        table_key_range: TableKeyRange,
        prefix_hint: Option<Bytes>,
        prefetch_options: PrefetchOptions,
    ) -> StreamExecutorResult<<S::Local as LocalStateStore>::Iter<'_>> {
        let read_options = ReadOptions {
            prefix_hint,
            retention_seconds: self.table_option.retention_seconds,
            table_id: self.table_id,
            prefetch_options,
            cache_policy: CachePolicy::Fill(CacheContext::Default),
            ..Default::default()
        };

        Ok(self.local_store.iter(table_key_range, read_options).await?)
    }

    /// This function scans rows from the relational table with specific `prefix` and `sub_range` under the same
    /// `vnode`. If `sub_range` is (Unbounded, Unbounded), it scans rows from the relational table with specific `pk_prefix`.
    /// `pk_prefix` is used to identify the exact vnode the scan should perform on.

    /// This function scans rows from the relational table with specific `prefix` and `pk_sub_range` under the same
    /// `vnode`.
    pub async fn iter_with_prefix(
        &self,
        pk_prefix: impl Row,
        sub_range: &(Bound<impl Row>, Bound<impl Row>),
        prefetch_options: PrefetchOptions,
    ) -> StreamExecutorResult<KeyedRowStream<'_, S, SD>> {
        let prefix_serializer = self.pk_serde.prefix(pk_prefix.len());
        let encoded_prefix = serialize_pk(&pk_prefix, &prefix_serializer);

        // We assume that all usages of iterating the state table only access a single vnode.
        // If this assertion fails, then something must be wrong with the operator implementation or
        // the distribution derivation from the optimizer.
        let vnode = self.compute_prefix_vnode(&pk_prefix);

        // Construct prefix hint for prefix bloom filter.
        let pk_prefix_indices = &self.pk_indices[..pk_prefix.len()];
        if self.prefix_hint_len != 0 {
            debug_assert_eq!(self.prefix_hint_len, pk_prefix.len());
        }
        let prefix_hint = {
            if self.prefix_hint_len == 0 || self.prefix_hint_len > pk_prefix.len() {
                None
            } else {
                let encoded_prefix_len = self
                    .pk_serde
                    .deserialize_prefix_len(&encoded_prefix, self.prefix_hint_len)?;

                Some(Bytes::copy_from_slice(
                    &encoded_prefix[..encoded_prefix_len],
                ))
            }
        };

        trace!(
            table_id = %self.table_id(),
            ?prefix_hint, ?pk_prefix,
             ?pk_prefix_indices,
            "storage_iter_with_prefix"
        );

        let memcomparable_range =
            prefix_and_sub_range_to_memcomparable(&self.pk_serde, sub_range, pk_prefix);

        let memcomparable_range_with_vnode = prefixed_range_with_vnode(memcomparable_range, vnode);

        Ok(deserialize_keyed_row_stream(
            self.iter_kv(
                memcomparable_range_with_vnode,
                prefix_hint,
                prefetch_options,
            )
            .await?,
            &self.row_serde,
        ))
    }

    /// This function scans raw key-values from the relational table with specific `pk_range` under
    /// the same `vnode`.
    async fn iter_kv_with_pk_range(
        &self,
        pk_range: &(Bound<impl Row>, Bound<impl Row>),
        // Optional vnode that returns an iterator only over the given range under that vnode.
        // For now, we require this parameter, and will panic. In the future, when `None`, we can
        // iterate over each vnode that the `StateTableInner` owns.
        vnode: VirtualNode,
        prefetch_options: PrefetchOptions,
    ) -> StreamExecutorResult<<S::Local as LocalStateStore>::Iter<'_>> {
        let memcomparable_range = prefix_range_to_memcomparable(&self.pk_serde, pk_range);
        let memcomparable_range_with_vnode = prefixed_range_with_vnode(memcomparable_range, vnode);

        // TODO: provide a trace of useful params.
        self.iter_kv(memcomparable_range_with_vnode, None, prefetch_options)
            .await
            .map_err(StreamExecutorError::from)
    }

    /// Returns:
    /// false: the provided pk prefix is absent in state store.
    /// true: the provided pk prefix may or may not be present in state store.
    pub async fn may_exist(&self, pk_prefix: impl Row) -> StreamExecutorResult<bool> {
        let prefix_serializer = self.pk_serde.prefix(pk_prefix.len());
        let encoded_prefix = serialize_pk(&pk_prefix, &prefix_serializer);
        let encoded_key_range = range_of_prefix(&encoded_prefix);

        // We assume that all usages of iterating the state table only access a single vnode.
        // If this assertion fails, then something must be wrong with the operator implementation or
        // the distribution derivation from the optimizer.
        let vnode = self.compute_prefix_vnode(&pk_prefix);
        let table_key_range = prefixed_range_with_vnode(encoded_key_range, vnode);

        // Construct prefix hint for prefix bloom filter.
        if self.prefix_hint_len != 0 {
            debug_assert_eq!(self.prefix_hint_len, pk_prefix.len());
        }
        let prefix_hint = {
            if self.prefix_hint_len == 0 || self.prefix_hint_len > pk_prefix.len() {
                panic!();
            } else {
                let encoded_prefix_len = self
                    .pk_serde
                    .deserialize_prefix_len(&encoded_prefix, self.prefix_hint_len)?;

                Some(Bytes::copy_from_slice(
                    &encoded_prefix[..encoded_prefix_len],
                ))
            }
        };

        let read_options = ReadOptions {
            prefix_hint,
            table_id: self.table_id,
            cache_policy: CachePolicy::Fill(CacheContext::Default),
            ..Default::default()
        };

        self.local_store
            .may_exist(table_key_range, read_options)
            .await
            .map_err(Into::into)
    }

    #[cfg(test)]
    pub fn get_watermark_cache(&self) -> &StateTableWatermarkCache {
        &self.watermark_cache
    }
}

impl<
        S,
        SD,
        const IS_REPLICATED: bool,
        W: WatermarkBufferStrategy,
        const USE_WATERMARK_CACHE: bool,
    > StateTableInner<S, SD, IS_REPLICATED, W, USE_WATERMARK_CACHE>
where
    S: StateStore,
    SD: ValueRowSerde,
{
    pub async fn iter_log_with_vnode(
        &self,
        vnode: VirtualNode,
        epoch_range: (u64, u64),
        pk_range: &(Bound<impl Row>, Bound<impl Row>),
    ) -> StreamExecutorResult<impl Stream<Item = StreamExecutorResult<(Op, OwnedRow)>> + '_> {
        let memcomparable_range = prefix_range_to_memcomparable(&self.pk_serde, pk_range);
        let memcomparable_range_with_vnode = prefixed_range_with_vnode(memcomparable_range, vnode);
        Ok(deserialize_log_stream(
            self.store
                .iter_log(
                    epoch_range,
                    memcomparable_range_with_vnode,
                    ReadLogOptions {
                        table_id: self.table_id,
                    },
                )
                .await?,
            &self.row_serde,
        )
        .map_err(Into::into))
    }
}

pub type KeyedRowStream<'a, S: StateStore, SD: ValueRowSerde + 'a> =
    impl Stream<Item = StreamExecutorResult<KeyedRow<Bytes>>> + 'a;

fn deserialize_keyed_row_stream<'a>(
    iter: impl StateStoreIter + 'a,
    deserializer: &'a impl ValueRowSerde,
) -> impl Stream<Item = StreamExecutorResult<KeyedRow<Bytes>>> + 'a {
    iter.into_stream(move |(key, value)| {
        Ok(KeyedRow::new(
            // TODO: may avoid clone the key when key is not needed
            key.user_key.table_key.copy_into(),
            deserializer.deserialize(value).map(OwnedRow::new)?,
        ))
    })
    .map_err(Into::into)
}

pub fn prefix_range_to_memcomparable(
    pk_serde: &OrderedRowSerde,
    range: &(Bound<impl Row>, Bound<impl Row>),
) -> (Bound<Bytes>, Bound<Bytes>) {
    (
        start_range_to_memcomparable(pk_serde, &range.0),
        end_range_to_memcomparable(pk_serde, &range.1, None),
    )
}

fn prefix_and_sub_range_to_memcomparable(
    pk_serde: &OrderedRowSerde,
    sub_range: &(Bound<impl Row>, Bound<impl Row>),
    pk_prefix: impl Row,
) -> (Bound<Bytes>, Bound<Bytes>) {
    let (range_start, range_end) = sub_range;
    let prefix_serializer = pk_serde.prefix(pk_prefix.len());
    let serialized_pk_prefix = serialize_pk(&pk_prefix, &prefix_serializer);
    let start_range = match range_start {
        Included(start_range) => Bound::Included(Either::Left((&pk_prefix).chain(start_range))),
        Excluded(start_range) => Bound::Excluded(Either::Left((&pk_prefix).chain(start_range))),
        Unbounded => Bound::Included(Either::Right(&pk_prefix)),
    };
    let end_range = match range_end {
        Included(end_range) => Bound::Included((&pk_prefix).chain(end_range)),
        Excluded(end_range) => Bound::Excluded((&pk_prefix).chain(end_range)),
        Unbounded => Unbounded,
    };
    (
        start_range_to_memcomparable(pk_serde, &start_range),
        end_range_to_memcomparable(pk_serde, &end_range, Some(serialized_pk_prefix)),
    )
}

fn start_range_to_memcomparable<R: Row>(
    pk_serde: &OrderedRowSerde,
    bound: &Bound<R>,
) -> Bound<Bytes> {
    let serialize_pk_prefix = |pk_prefix: &R| {
        let prefix_serializer = pk_serde.prefix(pk_prefix.len());
        serialize_pk(pk_prefix, &prefix_serializer)
    };
    match bound {
        Unbounded => Unbounded,
        Included(r) => {
            let serialized = serialize_pk_prefix(r);

            Included(serialized)
        }
        Excluded(r) => {
            let serialized = serialize_pk_prefix(r);

            start_bound_of_excluded_prefix(&serialized)
        }
    }
}

fn end_range_to_memcomparable<R: Row>(
    pk_serde: &OrderedRowSerde,
    bound: &Bound<R>,
    serialized_pk_prefix: Option<Bytes>,
) -> Bound<Bytes> {
    let serialize_pk_prefix = |pk_prefix: &R| {
        let prefix_serializer = pk_serde.prefix(pk_prefix.len());
        serialize_pk(pk_prefix, &prefix_serializer)
    };
    match bound {
        Unbounded => match serialized_pk_prefix {
            Some(serialized_pk_prefix) => end_bound_of_prefix(&serialized_pk_prefix),
            None => Unbounded,
        },
        Included(r) => {
            let serialized = serialize_pk_prefix(r);

            end_bound_of_prefix(&serialized)
        }
        Excluded(r) => {
            let serialized = serialize_pk_prefix(r);
            Excluded(serialized)
        }
    }
}

fn fill_non_output_indices(
    i2o_mapping: &ColIndexMapping,
    data_types: &[DataType],
    chunk: StreamChunk,
) -> StreamChunk {
    let cardinality = chunk.cardinality();
    let (ops, columns, vis) = chunk.into_inner();
    let mut full_columns = Vec::with_capacity(data_types.len());
    for (i, data_type) in data_types.iter().enumerate() {
        if let Some(j) = i2o_mapping.try_map(i) {
            full_columns.push(columns[j].clone());
        } else {
            let mut column_builder = ArrayImplBuilder::with_type(cardinality, data_type.clone());
            column_builder.append_n_null(cardinality);
            let column: ArrayRef = column_builder.finish().into();
            full_columns.push(column)
        }
    }
    let data_chunk = DataChunk::new(full_columns, vis);
    StreamChunk::from_parts(ops, data_chunk)
}

#[cfg(test)]
mod tests {
    use std::fmt::Debug;

    use expect_test::{expect, Expect};

    use super::*;

    fn check(actual: impl Debug, expect: Expect) {
        let actual = format!("{:#?}", actual);
        expect.assert_eq(&actual);
    }

    #[test]
    fn test_fill_non_output_indices() {
        let data_types = vec![DataType::Int32, DataType::Int32, DataType::Int32];
        let replicated_chunk = [OwnedRow::new(vec![
            Some(222_i32.into()),
            Some(2_i32.into()),
        ])];
        let replicated_chunk = StreamChunk::from_parts(
            vec![Op::Insert],
            DataChunk::from_rows(&replicated_chunk, &[DataType::Int32, DataType::Int32]),
        );
        let i2o_mapping = ColIndexMapping::new(vec![Some(1), None, Some(0)], 2);
        let filled_chunk = fill_non_output_indices(&i2o_mapping, &data_types, replicated_chunk);
        check(
            filled_chunk,
            expect![[r#"
            StreamChunk { cardinality: 1, capacity: 1, data:
            +---+---+---+-----+
            | + | 2 |   | 222 |
            +---+---+---+-----+
             }"#]],
        );
    }
}<|MERGE_RESOLUTION|>--- conflicted
+++ resolved
@@ -254,10 +254,6 @@
 
 #[derive(Eq, PartialEq, Copy, Clone, Debug)]
 pub enum StateTableOpConsistencyLevel {
-<<<<<<< HEAD
-    Inconsistent,
-    ConsistentOldValue,
-=======
     /// Op is inconsistent
     Inconsistent,
     /// Op is consistent.
@@ -266,7 +262,6 @@
     ConsistentOldValue,
     /// The requirement on operation consistency is the same as `ConsistentOldValue`.
     /// The difference is that in the `LogStoreEnabled`, the state table should also flush and store and old value.
->>>>>>> 3dc9fdfb
     LogStoreEnabled,
 }
 
