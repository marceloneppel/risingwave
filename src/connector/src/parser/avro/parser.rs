--- conflicted
+++ resolved
@@ -197,15 +197,11 @@
     use crate::connector_common::AwsAuthProps;
     use crate::parser::plain_parser::PlainParser;
     use crate::parser::unified::avro::unix_epoch_days;
-<<<<<<< HEAD
-    use crate::parser::{AccessBuilderImpl, SourceStreamChunkBuilder, SpecificParserConfig};
-    use crate::source::SourceColumnDesc;
-=======
     use crate::parser::{
-        AccessBuilderImpl, EncodingType, SourceStreamChunkBuilder, SpecificParserConfig,
+        AccessBuilderImpl, EncodingType, SourceStreamChunkBuilder, SourceStreamChunkBuilder,
+        SpecificParserConfig, SpecificParserConfig,
     };
     use crate::source::{SourceColumnDesc, SourceContext};
->>>>>>> 3daa1607
 
     fn test_data_path(file_name: &str) -> String {
         let curr_dir = env::current_dir().unwrap().into_os_string();
