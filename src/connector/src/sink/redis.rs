--- conflicted
+++ resolved
@@ -48,18 +48,10 @@
     #[serde(rename = "redis.url")]
     pub url: String,
 }
-<<<<<<< HEAD
-
-pub enum RedisConn {
-    // Redis deployed as a cluster, clusters with only one node should also use this conn
-    Cluster(ClusterConnection),
-    // Redis is not deployed as a cluster
-    Single(MultiplexedConnection),
-=======
+
 pub enum RedisPipe {
     Cluster(ClusterPipeline),
     Single(Pipeline),
->>>>>>> 5b401397
 }
 impl RedisPipe {
     pub async fn query<T: redis::FromRedisValue>(
