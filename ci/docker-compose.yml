--- conflicted
+++ resolved
@@ -71,11 +71,7 @@
       retries: 5
 
   source-test-env:
-<<<<<<< HEAD
-    image: public.ecr.aws/x5u3w5h6/rw-build-env:v20240317
-=======
-    image: public.ecr.aws/w1p7b4n3/rw-build-env:v20240405_1
->>>>>>> 254ad0cc
+    image: public.ecr.aws/w1p7b4n3/rw-build-env:v20240405_1
     depends_on:
       - mysql
       - db
@@ -88,11 +84,7 @@
       - ..:/risingwave
 
   sink-test-env:
-<<<<<<< HEAD
-    image: public.ecr.aws/x5u3w5h6/rw-build-env:v20240317
-=======
-    image: public.ecr.aws/w1p7b4n3/rw-build-env:v20240405_1
->>>>>>> 254ad0cc
+    image: public.ecr.aws/w1p7b4n3/rw-build-env:v20240405_1
     depends_on:
       - mysql
       - db
@@ -111,20 +103,12 @@
 
 
   rw-build-env:
-<<<<<<< HEAD
-    image: public.ecr.aws/x5u3w5h6/rw-build-env:v20240317
-=======
-    image: public.ecr.aws/w1p7b4n3/rw-build-env:v20240405_1
->>>>>>> 254ad0cc
+    image: public.ecr.aws/w1p7b4n3/rw-build-env:v20240405_1
     volumes:
       - ..:/risingwave
 
   ci-flamegraph-env:
-<<<<<<< HEAD
-    image: public.ecr.aws/x5u3w5h6/rw-build-env:v20240317
-=======
-    image: public.ecr.aws/w1p7b4n3/rw-build-env:v20240405_1
->>>>>>> 254ad0cc
+    image: public.ecr.aws/w1p7b4n3/rw-build-env:v20240405_1
     # NOTE(kwannoel): This is used in order to permit
     # syscalls for `nperf` (perf_event_open),
     # so it can do CPU profiling.
@@ -135,11 +119,7 @@
       - ..:/risingwave
 
   regress-test-env:
-<<<<<<< HEAD
-    image: public.ecr.aws/x5u3w5h6/rw-build-env:v20240317
-=======
-    image: public.ecr.aws/w1p7b4n3/rw-build-env:v20240405_1
->>>>>>> 254ad0cc
+    image: public.ecr.aws/w1p7b4n3/rw-build-env:v20240405_1
     depends_on:
       db:
         condition: service_healthy
